--- conflicted
+++ resolved
@@ -1,4 +1,3 @@
-<<<<<<< HEAD
 from django.http import HttpResponse
 from django.views.generic import DeleteView
 from django.views.decorators.http import require_http_methods
@@ -15,71 +14,24 @@
     context = {"is_oob": True, "messages": get_messages(request)}
     attachment_html = ""
 
-=======
-from django.shortcuts import render
-from django.http import HttpResponse
-from django.views.generic import DeleteView
-from django.views.decorators.http import require_http_methods
-from django.shortcuts import get_object_or_404
-from apps.entries.models import Entry
-from .models import Attachment
-from apps.organizations.models import Organization
-from django.template.loader import render_to_string
-from django.contrib.messages import get_messages
-
-from .services import delete_attachment_logic
-
-@require_http_methods(["DELETE"])
-def delete_attachment(request, attachment_id):
-    
-    success, attachments = delete_attachment_logic(attachment_id, request)
-    context = {
-        "is_oob": True,
-        "messages": get_messages(request)
-    }
-    attachment_html = ""
-    
->>>>>>> 2e5bad06
     if success:
         success_context = {
             **context,
             "attachments": attachments,
         }
         attachment_html = render_to_string(
-<<<<<<< HEAD
             "attachments/partials/table.html", context=success_context, request=request
         )
 
     # Render attachment table and message with OOB
     message_html = render_to_string(
         "includes/message.html", context=context, request=request
-=======
-            "attachments/partials/table.html", 
-            context=success_context, 
-            request=request
-        )
-    
-    #Render attachment table and message with OOB
-    message_html = render_to_string(
-        "includes/message.html", 
-        context=context, 
-        request=request
->>>>>>> 2e5bad06
     )
     response = HttpResponse(f"{message_html}{attachment_html}")
 
     return response
 
-<<<<<<< HEAD
-
 class AttachmentDeleteView(DeleteView):
     model = Attachment
     template_name = "attachments/delete_attachment.html"
-    success_url = ""
-=======
-class AttachmentDeleteView(DeleteView):
-    model = Attachment
-    template_name = "attachments/delete_attachment.html"
-    success_url = ""
-    
->>>>>>> 2e5bad06
+    success_url = ""