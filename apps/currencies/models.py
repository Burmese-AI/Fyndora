--- conflicted
+++ resolved
@@ -1,7 +1,3 @@
-<<<<<<< HEAD
-=======
-from time import timezone
->>>>>>> 75d12d4c
 from uuid import uuid4
 from decimal import Decimal
 from iso4217 import Currency as ISO4217Currency
@@ -12,6 +8,7 @@
 from django.utils import timezone  # this is causing ruff error , but neglected for now
 
 from apps.core.models import baseModel
+
 
 
 class Currency(baseModel):
@@ -30,8 +27,11 @@
     def __str__(self):
         return f"{self.name} ({self.code})"
 
+
     class Meta:
         verbose_name_plural = "Currencies"
+
+
 
 
 class ExchangeRateBaseModel(baseModel):
@@ -39,6 +39,7 @@
         Currency,
         on_delete=models.CASCADE,
         related_name="%(app_label)s_%(class)s_related",
+        related_query_name="%(app_label)s_%(class)s",
         related_query_name="%(app_label)s_%(class)s",
     )
     rate = models.DecimalField(
@@ -53,25 +54,16 @@
     effective_date = models.DateField(
         default=timezone.now,
     )
-<<<<<<< HEAD
-=======
-
-    is_approved = models.BooleanField(default=False)
-    approved_by = models.ForeignKey(
+    added_by = models.ForeignKey(
         "organizations.OrganizationMember",
-        on_delete=models.SET_NULL,
-        null=True,
-        related_name="%(app_label)s_approved_%(class)s_set",
-    )
-
->>>>>>> 75d12d4c
-    added_by = models.ForeignKey(
         "organizations.OrganizationMember",
         on_delete=models.SET_NULL,
         null=True,
         related_name="%(app_label)s_added_%(class)s_set",
+        related_name="%(app_label)s_added_%(class)s_set",
     )
     note = models.TextField(blank=True, null=True)
+
 
     def save(self, *args, **kwargs):
         if self.currency.code == "MMK":
@@ -80,6 +72,7 @@
                 self.approved_by = self.added_by
         super().save(*args, **kwargs)
 
+
     class Meta:
         abstract = True
         indexes = [
