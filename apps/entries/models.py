--- conflicted
+++ resolved
@@ -103,7 +103,6 @@
     def converted_amount(self):
         return self.amount * self.exchange_rate_used
 
-<<<<<<< HEAD
     @property
     def submitter(self):
         """Return the submitter (either team member or organization member)."""
@@ -111,12 +110,6 @@
 
     def clean(self):
         super().clean()
-=======
-    # Can't work with current form flow
-    # def clean(self):
-    #     if not self.submitted_by_org_member and not self.submitted_by_team_member:
-    #         raise ValidationError("An entry must be submitted by either an org member or a team member.")
->>>>>>> 2ba3f65d
 
     #     if not self.currency:
     #         raise ValidationError("Currency is required.")
