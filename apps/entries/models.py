--- conflicted
+++ resolved
@@ -107,16 +107,12 @@
     class Meta:
         verbose_name = "entry"
         verbose_name_plural = "entries"
-<<<<<<< HEAD
         ordering = ["-submitted_at", "-created_at"]
         permissions = [
             ("upload_attachments", "Can upload attachments to entries"),
             ("review_entries", "Can review and approve entries"),
             ("flag_entries", "Can flag or comment on entries"),
         ]
-=======
-        ordering = ["-submitted_at"]
->>>>>>> c6b86b32
 
     def __str__(self):
         return f"{self.entry_id} - {self.entry_type} - {self.amount} - {self.status}"