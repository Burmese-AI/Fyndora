from typing import List
from decimal import Decimal

from django.db.models import Q, Count, QuerySet, F, Sum, DecimalField, ExpressionWrapper


from apps.organizations.models import (
    Organization,
    OrganizationMember,
)
from apps.teams.models import TeamMember
from apps.workspaces.models import Workspace, WorkspaceTeam

from .constants import EntryStatus, EntryType
from .models import Entry


# Selectors for Services and Views
def get_entries(
    *,
    organization: Organization = None,
    workspace: Workspace = None,
    workspace_team: WorkspaceTeam = None,
    entry_types: List[str],
    statuses: List[str] = [],
    type_filter: str = None,
    workspace_team_id: str = None,
    workspace_id: str = None,
    search: str = None,
    prefetch_attachments: bool = False,
    sort_by: str = None,
    annotate_attachment_count: bool = False,
) -> QuerySet:
    """
    Get entries for a specific organization, workspace, or workspace team.
    """

    if not entry_types:
        raise ValueError("At least one entry type must be provided.")

    expense_entry_types = [
        et for et in entry_types if et in (EntryType.ORG_EXP, EntryType.WORKSPACE_EXP)
    ]
    print(f">>> expense types => {expense_entry_types}")
    team_entry_types = [et for et in entry_types if et not in expense_entry_types]
    print(f">>>> team entry types => {team_entry_types}")

    filters = Q()
    
    if expense_entry_types:
        expense_filter = Q(entry_type__in=expense_entry_types)
        if workspace:
            expense_filter &= Q(workspace=workspace)
        elif organization:
            expense_filter &= Q(organization=organization)
        filters |= expense_filter
    print(f">>>> after applying expense filter => {filters}")

    if team_entry_types:
        print(team_entry_types)
        if workspace_team:
            team_filter = Q(
                entry_type__in=team_entry_types,
                workspace_team=workspace_team,
            )
        elif workspace:
            team_filter = Q(
                entry_type__in=team_entry_types,
                workspace=workspace,
            )
        elif organization:
            team_filter = Q(
                entry_type__in=team_entry_types,
                organization=organization,
            )

        filters |= team_filter
    print(f">>>> after applying team filter => {filters}")

    if not filters:
        print(">>>> Returning None")
        return Entry.objects.none()

    queryset = Entry.objects.filter(filters).distinct()
    print(f">>>> queryset 0 => {queryset}")
    if annotate_attachment_count:
        queryset = queryset.annotate(attachment_count=Count("attachments"))

    # 🔹 Apply additional filters
    print(f"statuses => {statuses}")
    if statuses:
        queryset = queryset.filter(status__in=statuses)
    if type_filter:
        queryset = queryset.filter(entry_type=type_filter)
    if workspace_team_id:
        queryset = queryset.filter(workspace_team__pk=workspace_team_id)
    if workspace_id:
        queryset = queryset.filter(workspace_pk=workspace_id)
    if search:
        queryset = queryset.filter(Q(description__icontains=search))

    if sort_by:
        queryset = queryset.order_by(sort_by)

    if prefetch_attachments:
        queryset = queryset.prefetch_related("attachments")

    queryset = queryset.select_related(
        "organization",
        "workspace",
        "workspace_team",
        "currency",
        "org_exchange_rate_ref",
        "workspace_exchange_rate_ref",
        "submitted_by_org_member__user",
        "submitted_by_team_member__organization_member__user",
        "last_status_modified_by__user",
    )
<<<<<<< HEAD
=======

    print("TESTING EXCHANGE RATES")
    for each in queryset:
        print(
            f">>>> {each.amount} | {each.org_exchange_rate_ref} | {each.workspace_exchange_rate_ref}"
        )

>>>>>>> 08c2c960
    return queryset


def get_total_amount_of_entries(
    *,
    entry_type: EntryType,
    entry_status: EntryStatus,
    workspace_team: WorkspaceTeam = None,
    workspace: Workspace = None,
    org: Organization = None,
) -> Decimal:
    """
    Get the total converted amount of entries (amount * exchange_rate_used)
    for a specific entry type and status within the given workspace team.

    Args:
        entry_type (EntryType): The type of entry to filter by.
        entry_status (EntryStatus): The status of the entries to include.
        workspace_team (WorkspaceTeam): The team whose entries to aggregate.

    Returns:
        Decimal: The total converted amount of matching entries.
    """
    object_to_get_entries_from = workspace_team or workspace or org
    total = object_to_get_entries_from.entries.filter(
        entry_type=entry_type, status=entry_status
    ).aggregate(
        total=Sum(
            ExpressionWrapper(
                F("amount") * F("exchange_rate_used"),
                output_field=DecimalField(max_digits=20, decimal_places=2),
            )
        )
    )["total"]

    return total or Decimal("0.00")


# Selectors for Tests
def get_workspace_entries(*, workspace: Workspace):
    """
    Get all entries for a specific workspace.
    """
    return Entry.objects.filter(workspace=workspace)


def get_workspace_entries_by_status(*, workspace: Workspace, status):
    """
    Get entries for a specific workspace filtered by status.
    """
    return Entry.objects.filter(workspace=workspace, status=status)


def get_workspace_entries_by_type(*, workspace: Workspace, entry_type):
    """
    Get entries for a specific workspace filtered by entry type.
    """
    return Entry.objects.filter(workspace=workspace, entry_type=entry_type)


def get_workspace_entries_by_date_range(*, workspace: Workspace, start_date, end_date):
    """
    Get entries for a specific workspace created within a date range.
    """
    return Entry.objects.filter(
        workspace=workspace,
        created_at__date__gte=start_date,
        created_at__date__lte=end_date,
    )


def get_user_workspace_entries(*, user, workspace: Workspace, status=None):
    """
    Get entries submitted by a specific user in a specific workspace.
    """
    # Get organization memberships for the user
    org_member_ids = OrganizationMember.objects.filter(user=user).values_list(
        "pk", flat=True
    )

    # Get team memberships for the user through organization memberships
    team_member_ids = TeamMember.objects.filter(
        organization_member__user=user
    ).values_list("pk", flat=True)

    # Base queryset filtering by the user's memberships as submitters and workspace
    queryset = Entry.objects.filter(
        Q(submitted_by_org_member__in=org_member_ids)
        | Q(submitted_by_team_member__in=team_member_ids),
        workspace=workspace,
    )

    if status:
        queryset = queryset.filter(status=status)

    return queryset


def get_workspace_team_entries(*, workspace_team, status=None, entry_type=None):
    """
    Get entries for a specific workspace team.
    """
    queryset = Entry.objects.filter(workspace_team=workspace_team)

    if status:
        queryset = queryset.filter(status=status)

    if entry_type:
        queryset = queryset.filter(entry_type=entry_type)

    return queryset<|MERGE_RESOLUTION|>--- conflicted
+++ resolved
@@ -116,16 +116,7 @@
         "submitted_by_team_member__organization_member__user",
         "last_status_modified_by__user",
     )
-<<<<<<< HEAD
-=======
-
-    print("TESTING EXCHANGE RATES")
-    for each in queryset:
-        print(
-            f">>>> {each.amount} | {each.org_exchange_rate_ref} | {each.workspace_exchange_rate_ref}"
-        )
-
->>>>>>> 08c2c960
+
     return queryset
 
 
