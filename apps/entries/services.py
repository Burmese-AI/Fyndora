from decimal import Decimal

from django.core.exceptions import ValidationError
from django.db import transaction
from django.contrib.contenttypes.models import ContentType

from apps.core.utils import model_update
from apps.teams.constants import TeamMemberRole
from apps.auditlog.services import audit_create

from .models import Entry
from .constants import EntryType, EntryStatus
from apps.core.utils import percent_change
from .selectors import (
    get_this_month_org_expenses,
    get_last_month_org_expenses,
    get_average_monthly_org_expenses,
    get_total_org_expenses,
)
<<<<<<< HEAD


def create_org_expense_entry(*, org_member, amount, description):
    print(f"org_member: {org_member}")
    entry = Entry.objects.create(
        entry_type=EntryType.ORG_EXP,
        amount=amount,
        description=description,
        submitter=org_member,
        status=EntryStatus.APPROVED,
    )
    return entry
=======
>>>>>>> 4bbd3122


def create_org_expense_entry(*, org_member, amount, description):
    print(f"org_member: {org_member}")
    entry = Entry.objects.create(
        entry_type=EntryType.ORG_EXP,
        amount=amount,
        description=description,
        submitter=org_member,
        status=EntryStatus.APPROVED,
    )
    return entry


def entry_create(*, submitted_by, entry_type, amount, description, workspace=None, workspace_team=None):
    """
    Service to create a new entry.
    """
    if submitted_by.role != TeamMemberRole.SUBMITTER:
        raise ValueError("Only users with Submitter role can create entries.")

    if amount <= Decimal("0.00"):
        raise ValidationError("Amount must be greater than zero.")

    entry_data = {
        "entry_type": entry_type,
        "amount": amount,
        "description": description,
        "submitter_content_type": ContentType.objects.get_for_model(submitted_by),
        "submitter_object_id": submitted_by.pk,
        "workspace": workspace,
        "workspace_team": workspace_team,
    }

    entry = Entry()

    # transaction.atomic ensures all-or-nothing operation
    with transaction.atomic():
        entry = model_update(entry, entry_data)

        # Create audit trail
        audit_create(
            user=submitted_by.organization_member.user,
            action_type="entry_created",
            target_entity=entry,
            metadata={
                "entry_type": entry_type,
                "amount": str(amount),
                "description": description,
            },
        )

    return entry


def get_org_expense_stats(organization):
    total = get_total_org_expenses(organization)
    this_month = get_this_month_org_expenses(organization)
    last_month = get_last_month_org_expenses(organization)
    avg_monthly = get_average_monthly_org_expenses(organization)

    return [
        {
            "title": "Total Expenses",
            "value": f"${total:,.0f}",
            "subtitle": percent_change(total, last_month),
            "icon": '<svg xmlns="http://www.w3.org/2000/svg" fill="none" viewBox="0 0 24 24" stroke-width="1.5" stroke="currentColor" class="size-6"><path stroke-linecap="round" stroke-linejoin="round" d="M2.25 18.75a60.07 60.07 0 0 1 15.797 2.101c.727.198 1.453-.342 1.453-1.096V18.75M3.75 4.5v.75A.75.75 0 0 1 3 6h-.75m0 0v-.375c0-.621.504-1.125 1.125-1.125H20.25M2.25 6v9m18-10.5v.75c0 .414.336.75.75.75h.75m-1.5-1.5h.375c.621 0 1.125.504 1.125 1.125v9.75c0 .621-.504 1.125-1.125 1.125h-.375m1.5-1.5H21a.75.75 0 0 0-.75.75v.75m0 0H3.75m0 0h-.375a1.125 1.125 0 0 1-1.125-1.125V15m1.5 1.5v-.75A.75.75 0 0 0 3 15h-.75M15 10.5a3 3 0 1 1-6 0 3 3 0 0 1 6 0Zm3 0h.008v.008H18V10.5Zm-12 0h.008v.008H6V10.5Z"/></svg>',
        },
        {
            "title": "This Month’s Expenses",
            "value": f"${this_month:,.0f}",
            "subtitle": percent_change(this_month, last_month),
            "icon": '<svg xmlns="http://www.w3.org/2000/svg" fill="none" viewBox="0 0 24 24" stroke-width="1.5" stroke="currentColor" class="size-6"><path stroke-linecap="round" stroke-linejoin="round" d="M6.75 3v2.25M17.25 3v2.25M3 18.75V7.5a2.25 2.25 0 0 1 2.25-2.25h13.5A2.25 2.25 0 0 1 21 7.5v11.25m-18 0A2.25 2.25 0 0 0 5.25 21h13.5A2.25 2.25 0 0 0 21 18.75m-18 0v-7.5A2.25 2.25 0 0 1 5.25 9h13.5A2.25 2.25 0 0 1 21 11.25v7.5m-9-6h.008v.008H12v-.008ZM12 15h.008v.008H12V15Zm0 2.25h.008v.008H12v-.008ZM9.75 15h.008v.008H9.75V15Zm0 2.25h.008v.008H9.75v-.008ZM7.5 15h.008v.008H7.5V15Zm0 2.25h.008v.008H7.5v-.008Zm6.75-4.5h.008v.008h-.008v-.008Zm0 2.25h.008v.008h-.008V15Zm0 2.25h.008v.008h-.008v-.008Zm2.25-4.5h.008v.008H16.5v-.008Zm0 2.25h.008v.008H16.5V15Z"/></svg>',
        },
        {
            "title": "Average Monthly Expense",
            "value": f"${avg_monthly:,.0f}",
            "subtitle": percent_change(this_month, avg_monthly),
            "icon": '<svg xmlns="http://www.w3.org/2000/svg" fill="none" viewBox="0 0 24 24" stroke-width="1.5" stroke="currentColor" class="size-6"><path stroke-linecap="round" stroke-linejoin="round" d="M3.75 3v11.25A2.25 2.25 0 0 0 6 16.5h2.25M3.75 3h-1.5m1.5 0h16.5m0 0h1.5m-1.5 0v11.25A2.25 2.25 0 0 1 18 16.5h-2.25m-7.5 0h7.5m-7.5 0-1 3m8.5-3 1 3m0 0 .5 1.5m-.5-1.5h-9.5m0 0-.5 1.5m.75-9 3-3 2.148 2.148A12.061 12.061 0 0 1 16.5 7.605"/></svg>',
        },
    ]<|MERGE_RESOLUTION|>--- conflicted
+++ resolved
@@ -17,22 +17,6 @@
     get_average_monthly_org_expenses,
     get_total_org_expenses,
 )
-<<<<<<< HEAD
-
-
-def create_org_expense_entry(*, org_member, amount, description):
-    print(f"org_member: {org_member}")
-    entry = Entry.objects.create(
-        entry_type=EntryType.ORG_EXP,
-        amount=amount,
-        description=description,
-        submitter=org_member,
-        status=EntryStatus.APPROVED,
-    )
-    return entry
-=======
->>>>>>> 4bbd3122
-
 
 def create_org_expense_entry(*, org_member, amount, description):
     print(f"org_member: {org_member}")
