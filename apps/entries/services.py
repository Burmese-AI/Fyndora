from guardian.shortcuts import assign_perm
from django.contrib.contenttypes.models import ContentType
from django.core.exceptions import PermissionDenied, ValidationError
from django.db import transaction

from apps.auditlog.services import audit_create
from apps.core.utils import model_update, percent_change
from apps.teams.models import TeamMember
from apps.attachments.services import replace_or_append_attachments, create_attachments
from apps.teams.constants import TeamMemberRole

from .constants import EntryStatus, EntryType
from .models import Entry
from .permissions import EntryPermissions
from .selectors import (
    get_average_monthly_org_expenses,
    get_last_month_org_expenses,
    get_this_month_org_expenses,
    get_total_org_expenses,
)

def _check_entry_permissions(*, actor, permission_to_check, entry=None, workspace=None):
    """
    A helper function to centralize permission checking for entry services.
    """
    user = (
        actor.organization_member.user if isinstance(actor, TeamMember) else actor.user
    )

    # For create, an entry object doesn't exist yet, so a workspace is passed.
    # For update/review, an entry object exists, and we get the workspace from it.
    perm_object = workspace
    if entry:
        perm_object = entry.workspace

    # 1. Base permission check
    has_perm = False
    if perm_object and user.has_perm(permission_to_check, perm_object):
        has_perm = True
    elif not perm_object and user.has_perm(permission_to_check):  # Global perm check
        has_perm = True

    if not has_perm:
        raise PermissionDenied("You do not have permission to perform this action.")

    # 2. Role-specific checks (only for existing entries)
    if entry and isinstance(actor, TeamMember):
        entry_team = entry.workspace_team.team if entry.workspace_team else None

        if permission_to_check == EntryPermissions.REVIEW_ENTRY:
            if (
                actor.role == TeamMemberRole.TEAM_COORDINATOR
                and actor.team != entry_team
            ):
                raise PermissionDenied(
                    "Team Coordinators can only review entries from their own team."
                )

        if permission_to_check == EntryPermissions.CHANGE_ENTRY:
            if (
                actor.role == TeamMemberRole.TEAM_COORDINATOR
                and actor.team != entry_team
            ):
                raise PermissionDenied(
                    "Team Coordinators can only edit entries from their own team."
                )

            if actor.role == TeamMemberRole.SUBMITTER and entry.submitter != actor:
                raise PermissionDenied("You can only edit your own entries.")

<<<<<<< HEAD

def create_org_expense_entry_with_attachments(
    *, org_member, amount, description, attachments
):
=======
                
def create_entry_with_attachments(
    *,
    submitter,
    amount,
    description,
    attachments,
    entry_type: EntryType,
) -> Entry:
    """
    Service to create a new entry with attachments.
    """

    is_attachment_provided = True if attachments else False
>>>>>>> 9fec13ba
    with transaction.atomic():
        # Create the Entry
        entry = Entry.objects.create(
            entry_type=entry_type,
            amount=amount,
            description=description,
            submitter=submitter,
            is_flagged=not is_attachment_provided,
        )

        # Create the Attachments if any were provided
        if is_attachment_provided:
            create_attachments(
                entry=entry,
                attachments=attachments,
            )

    return entry


def update_entry_with_attachments(
    *,
    entry,
    amount,
    description,
    status,
    review_notes,
    attachments,
    replace_attachments: bool,
) -> Entry:
    """
    Service to update an existing entry with attachments.
    """

    with transaction.atomic():
        # Update basic fields
        update_entry(
            entry=entry,
            amount=amount,
            description=description,
            status=status,
            review_notes=review_notes,
        )

        # If new attachments were provided, replace existing ones or append the new ones
        if attachments:
            replace_or_append_attachments(
                entry=entry,
                attachments=attachments,
                replace_attachments=replace_attachments,
            )

            # If the entry was flagged, unflag it
            if entry.is_flagged:
                entry.is_flagged = False
                entry.save(update_fields=["is_flagged"])

    return entry


def update_entry(
    *,
    entry,
    amount,
    description,
    status,
    review_notes,
):
    """
    Service to update an existing entry.
    """

    entry.amount = amount
    entry.description = description
    entry.status = status
    entry.review_notes = review_notes
    entry.save(update_fields=["amount", "description", "status", "review_notes"])


def entry_create(
    *,
    submitted_by,
    entry_type,
    amount,
    description,
    workspace=None,
    workspace_team=None,
):
    """
    Service to create a new entry.
    """
    # Get workspace from workspace_team if workspace is not provided
    workspace = workspace or (workspace_team.workspace if workspace_team else None)

    _check_entry_permissions(
        actor=submitted_by,
        workspace=workspace,
        permission_to_check=EntryPermissions.ADD_ENTRY,
    )

    # Validate workspace requirements based on entry type
    if entry_type == EntryType.WORKSPACE_EXP and not workspace:
        raise ValidationError("Workspace is required for workspace expense entries")

    # If submitter is a team member, validate workspace_team for certain entry types
    if (
        isinstance(submitted_by, TeamMember)
        and entry_type
        in [EntryType.INCOME, EntryType.DISBURSEMENT, EntryType.REMITTANCE]
        and not workspace_team
    ):
        raise ValidationError("Workspace team is required for team-based entries")

    entry_data = {
        "entry_type": entry_type,
        "amount": amount,
        "description": description,
        "submitter_content_type": ContentType.objects.get_for_model(submitted_by),
        "submitter_object_id": submitted_by.pk,
        "workspace": workspace,
        "workspace_team": workspace_team,
    }

    entry = Entry()

    with transaction.atomic():
        entry = model_update(entry, entry_data)

        user = (
            submitted_by.organization_member.user
            if isinstance(submitted_by, TeamMember)
            else submitted_by.user
        )

        assign_perm(EntryPermissions.CHANGE_ENTRY, user, entry)
        assign_perm(EntryPermissions.DELETE_ENTRY, user, entry)
        assign_perm(EntryPermissions.UPLOAD_ATTACHMENTS, user, entry)

        audit_create(
            user=user,
            action_type="entry_created",
            target_entity=entry,
            metadata={
                "entry_type": entry_type,
                "amount": str(amount),
                "description": description,
            },
        )

    return entry


def _validate_review_data(*, status, notes=None):
    """
    Helper function to validate review data.
    """
    if status not in [EntryStatus.APPROVED, EntryStatus.REJECTED, EntryStatus.FLAGGED]:
        raise ValidationError(f"Invalid review status: {status}")

    # Require notes for reject and flag operations
    if status in [EntryStatus.REJECTED, EntryStatus.FLAGGED] and not notes:
        raise ValidationError(f"Notes are required when {status} an entry")


def entry_review(*, entry, reviewer, status, notes=None):
    """
    Service to review an entry (approve, reject, flag).
    """
    _check_entry_permissions(
        actor=reviewer, entry=entry, permission_to_check=EntryPermissions.REVIEW_ENTRY
    )

    _validate_review_data(status=status, notes=notes)

    if (
        entry.status != EntryStatus.PENDING_REVIEW
        and entry.status != EntryStatus.FLAGGED
    ):
        raise ValidationError(f"Cannot review entry with status: {entry.status}")

    old_status = entry.status

    entry_data = {
        "status": status,
        "reviewed_by": reviewer,
        "review_notes": notes or "",
    }

    with transaction.atomic():
        entry = model_update(entry, entry_data)

        audit_create(
            user=reviewer.organization_member.user,
            action_type="status_changed",
            target_entity=entry,
            metadata={
                "old_status": old_status,
                "new_status": status,
                "review_notes": notes or "",
            },
        )

    return entry


def approve_entry(*, entry, reviewer, notes=None):
    """
    Service to approve an entry.
    """
    return entry_review(
        entry=entry, reviewer=reviewer, status=EntryStatus.APPROVED, notes=notes
    )


def reject_entry(*, entry, reviewer, notes):
    """
    Service to reject an entry.
    """
    return entry_review(
        entry=entry, reviewer=reviewer, status=EntryStatus.REJECTED, notes=notes
    )


def flag_entry(*, entry, reviewer, notes):
    """
    Service to flag an entry for further review.
    """
    return entry_review(
        entry=entry, reviewer=reviewer, status=EntryStatus.FLAGGED, notes=notes
    )


def bulk_review_entries(*, entries, reviewer, status, notes=None):
    """
    Service to review multiple entries at once.
    """
    _validate_review_data(status=status, notes=notes)

    reviewed_entries = []

    with transaction.atomic():
        for entry in entries:
            old_status = entry.status

            if (
                entry.status != EntryStatus.PENDING_REVIEW
                and entry.status != EntryStatus.FLAGGED
            ):
                continue  # Skip entries that can't be reviewed

            entry_data = {
                "status": status,
                "reviewed_by": reviewer,
                "review_notes": notes or "",
            }

            entry = model_update(entry, entry_data)
            reviewed_entries.append(entry)

            audit_create(
                user=reviewer.organization_member.user,
                action_type="status_changed",
                target_entity=entry,
                metadata={
                    "old_status": old_status,
                    "new_status": status,
                    "review_notes": notes or "",
                    "bulk_operation": True,
                },
            )

    return reviewed_entries


def entry_update(*, entry, updated_by, **fields_to_update):
    """
    Service to update an existing entry.
    """
    _check_entry_permissions(
        actor=updated_by, entry=entry, permission_to_check=EntryPermissions.CHANGE_ENTRY
    )

    allowed_fields = ["description", "amount", "workspace", "workspace_team"]
    update_data = {}

    # Filter allowed fields
    for field, value in fields_to_update.items():
        if field in allowed_fields:
            update_data[field] = value

    if not update_data:
        raise ValidationError("No valid fields to update")

    if entry.status == EntryStatus.APPROVED:
        raise ValidationError("Cannot update an approved entry")

    user = (
        updated_by.organization_member.user
        if isinstance(updated_by, TeamMember)
        else updated_by.user
    )

    with transaction.atomic():
        entry = model_update(entry, update_data)

        audit_create(
            user=user,
            action_type="entry_updated",
            target_entity=entry,
            metadata={
                "updated_fields": list(update_data.keys()),
            },
        )

    return entry


def get_org_expense_stats(organization):
    total = get_total_org_expenses(organization)
    this_month = get_this_month_org_expenses(organization)
    last_month = get_last_month_org_expenses(organization)
    avg_monthly = get_average_monthly_org_expenses(organization)

    return [
        {
            "title": "Total Expenses",
            "value": total,
            "subtitle": percent_change(total, last_month),
            "icon": '<svg xmlns="http://www.w3.org/2000/svg" fill="none" viewBox="0 0 24 24" stroke-width="1.5" stroke="currentColor" class="size-6"><path stroke-linecap="round" stroke-linejoin="round" d="M2.25 18.75a60.07 60.07 0 0 1 15.797 2.101c.727.198 1.453-.342 1.453-1.096V18.75M3.75 4.5v.75A.75.75 0 0 1 3 6h-.75m0 0v-.375c0-.621.504-1.125 1.125-1.125H20.25M2.25 6v9m18-10.5v.75c0 .414.336.75.75.75h.75m-1.5-1.5h.375c.621 0 1.125.504 1.125 1.125v9.75c0 .621-.504 1.125-1.125 1.125h-.375m1.5-1.5H21a.75.75 0 0 0-.75.75v.75m0 0H3.75m0 0h-.375a1.125 1.125 0 0 1-1.125-1.125V15m1.5 1.5v-.75A.75.75 0 0 0 3 15h-.75M15 10.5a3 3 0 1 1-6 0 3 3 0 0 1 6 0Zm3 0h.008v.008H18V10.5Zm-12 0h.008v.008H6V10.5Z"/></svg>',
        },
        {
            "title": "This Month's Expenses",
            "value": this_month,
            "subtitle": percent_change(this_month, last_month),
            "icon": '<svg xmlns="http://www.w3.org/2000/svg" fill="none" viewBox="0 0 24 24" stroke-width="1.5" stroke="currentColor" class="size-6"><path stroke-linecap="round" stroke-linejoin="round" d="M6.75 3v2.25M17.25 3v2.25M3 18.75V7.5a2.25 2.25 0 0 1 2.25-2.25h13.5A2.25 2.25 0 0 1 21 7.5v11.25m-18 0A2.25 2.25 0 0 0 5.25 21h13.5A2.25 2.25 0 0 0 21 18.75m-18 0v-7.5A2.25 2.25 0 0 1 5.25 9h13.5A2.25 2.25 0 0 1 21 11.25v7.5m-9-6h.008v.008H12v-.008ZM12 15h.008v.008H12V15Zm0 2.25h.008v.008H12v-.008ZM9.75 15h.008v.008H9.75V15Zm0 2.25h.008v.008H9.75v-.008ZM7.5 15h.008v.008H7.5V15Zm0 2.25h.008v.008H7.5v-.008Zm6.75-4.5h.008v.008h-.008v-.008Zm0 2.25h.008v.008h-.008V15Zm0 2.25h.008v.008h-.008v-.008Zm2.25-4.5h.008v.008H16.5v-.008Zm0 2.25h.008v.008H16.5V15Z"/></svg>',
        },
        {
            "title": "Average Monthly Expense",
            "value": avg_monthly,
            "subtitle": percent_change(this_month, avg_monthly),
            "icon": '<svg xmlns="http://www.w3.org/2000/svg" fill="none" viewBox="0 0 24 24" stroke-width="1.5" stroke="currentColor" class="size-6"><path stroke-linecap="round" stroke-linejoin="round" d="M3.75 3v11.25A2.25 2.25 0 0 0 6 16.5h2.25M3.75 3h-1.5m1.5 0h16.5m0 0h1.5m-1.5 0v11.25A2.25 2.25 0 0 1 18 16.5h-2.25m-7.5 0h7.5m-7.5 0-1 3m8.5-3 1 3m0 0 .5 1.5m-.5-1.5h-9.5m0 0-.5 1.5m.75-9 3-3 2.148 2.148A12.061 12.061 0 0 1 16.5 7.605"/></svg>',
        },
    ]<|MERGE_RESOLUTION|>--- conflicted
+++ resolved
@@ -68,12 +68,12 @@
             if actor.role == TeamMemberRole.SUBMITTER and entry.submitter != actor:
                 raise PermissionDenied("You can only edit your own entries.")
 
-<<<<<<< HEAD
+
 
 def create_org_expense_entry_with_attachments(
     *, org_member, amount, description, attachments
 ):
-=======
+
                 
 def create_entry_with_attachments(
     *,
@@ -88,7 +88,6 @@
     """
 
     is_attachment_provided = True if attachments else False
->>>>>>> 9fec13ba
     with transaction.atomic():
         # Create the Entry
         entry = Entry.objects.create(
