--- conflicted
+++ resolved
@@ -17,11 +17,7 @@
   
   <!-- Submitted By -->
   <td class="capitalize">
-<<<<<<< HEAD
     {{ entry.submitter }}
-=======
-    {{ entry.submitted_by_team_member.organization_member.user.username}}
->>>>>>> a46dd8b1
   </td>
 
   <!-- Description + attachments -->
