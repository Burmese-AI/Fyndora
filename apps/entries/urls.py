from django.urls import path
<<<<<<< HEAD
from .views import OrganizationExpenseListView, OrganizationExpenseCreateView, OrganizationExpenseUpdateView
=======
from .views import (
    OrganizationExpenseListView,
    OrganizationExpenseCreateView,
    OrganizationExpenseUpdateView,
)
>>>>>>> cd1408a9

urlpatterns = [
    path(
        "expenses/",
        OrganizationExpenseListView.as_view(),
        name="organization_expenses",
    ),
    path(
        "expenses/create/",
        OrganizationExpenseCreateView.as_view(),
        name="organization_expense_create",
<<<<<<< HEAD
=======
    ),
    path(
        "expenses/<uuid:pk>/",
        OrganizationExpenseUpdateView.as_view(),
        name="organization_expense_update",
>>>>>>> cd1408a9
    ),
    path(
        "expenses/<uuid:pk>/",
        OrganizationExpenseUpdateView.as_view(),
        name="organization_expense_update"
    )
]<|MERGE_RESOLUTION|>--- conflicted
+++ resolved
@@ -1,13 +1,9 @@
 from django.urls import path
-<<<<<<< HEAD
-from .views import OrganizationExpenseListView, OrganizationExpenseCreateView, OrganizationExpenseUpdateView
-=======
 from .views import (
     OrganizationExpenseListView,
     OrganizationExpenseCreateView,
     OrganizationExpenseUpdateView,
 )
->>>>>>> cd1408a9
 
 urlpatterns = [
     path(
@@ -19,14 +15,11 @@
         "expenses/create/",
         OrganizationExpenseCreateView.as_view(),
         name="organization_expense_create",
-<<<<<<< HEAD
-=======
     ),
     path(
         "expenses/<uuid:pk>/",
         OrganizationExpenseUpdateView.as_view(),
         name="organization_expense_update",
->>>>>>> cd1408a9
     ),
     path(
         "expenses/<uuid:pk>/",
