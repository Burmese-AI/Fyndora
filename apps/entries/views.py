from typing import Any

from django.db.models.query import QuerySet
from django.views.generic import ListView, CreateView, UpdateView
from django.contrib.auth.mixins import LoginRequiredMixin
from django.shortcuts import get_object_or_404, render
from django.contrib import messages
from django.template.loader import render_to_string
from django.http import HttpRequest, HttpResponse

from apps.organizations.models import Organization
from apps.core.constants import PAGINATION_SIZE
from apps.organizations.selectors import get_user_org_membership
from apps.core.utils import get_paginated_context
from .models import Entry
from .constants import CONTEXT_OBJECT_NAME
from .forms import OrganizationExpenseEntryForm
<<<<<<< HEAD
from .services import create_org_expense_entry_with_attachments, update_org_expense_entry_with_attachments, get_org_expense_stats
=======
from .services import (
    create_org_expense_entry_with_attachments,
    update_org_expense_entry_with_attachments,
    get_org_expense_stats,
)
>>>>>>> cd1408a9
from .selectors import get_org_expenses


class OrganizationExpenseListView(LoginRequiredMixin, ListView):
    model = Entry
    template_name = "entries/index.html"
    context_object_name = CONTEXT_OBJECT_NAME
    paginate_by = PAGINATION_SIZE

    def dispatch(self, request, *args, **kwargs):
        organization_id = self.kwargs["organization_id"]
        self.organization = get_object_or_404(Organization, pk=organization_id)
        return super().dispatch(request, *args, **kwargs)

    def get_queryset(self):
        return get_org_expenses(self.organization)

    def get_context_data(self, **kwargs: Any) -> dict[str, Any]:
        context = super().get_context_data(**kwargs)
        # When rendering partially, these contexts are not required
        context["organization"] = self.organization
        if not self.request.htmx:
            context["stats"] = get_org_expense_stats(self.organization)
        return context

    def render_to_response(
        self, context: dict[str, Any], **response_kwargs: Any
    ) -> HttpResponse:
        if self.request.htmx:
            return render(self.request, "entries/partials/table.html", context)
        return super().render_to_response(context, **response_kwargs)

class OrganizationExpenseCreateView(LoginRequiredMixin, CreateView):
    model = Entry
    form_class = OrganizationExpenseEntryForm

    def __init__(self):
        self.organization = None

    def dispatch(self, request, *args, **kwargs):
        # Get ORG ID from URL
        organization_id = self.kwargs["organization_id"]
        self.organization = get_object_or_404(Organization, pk=organization_id)
        self.org_member = get_user_org_membership(self.request.user, self.organization)
        return super().dispatch(request, *args, **kwargs)

    def get(self, request, *args, **kwargs):
        form = self.get_form()
        context = {"form": form, "organization": self.organization}
        return render(
            request, "entries/components/create_org_exp_modal.html", context=context
        )

    def get_form_kwargs(self):
        kwargs = super().get_form_kwargs()
        kwargs["organization"] = self.organization
        kwargs["org_member"] = self.org_member
        return kwargs

    def get_context_data(self, **kwargs):
        context = super().get_context_data(**kwargs)
        if self.request.htmx:
            context["is_oob"] = True
        return context

    def form_valid(self, form):
        # Create org exp entry with provided attachments
        create_org_expense_entry_with_attachments(
            org_member=self.org_member,
            amount=form.cleaned_data["amount"],
            description=form.cleaned_data["description"],
            attachments=form.cleaned_data["attachment_files"],
        )
        messages.success(self.request, "Expense entry submitted successfully")
        if self.request.htmx:
            return self._render_htmx_success_response()
        return super().form_valid(form)

    def form_invalid(self, form):
        messages.error(self.request, "Expense entry submission failed")
        if self.request.htmx:
            return self._render_htmx_error_response(form)
        return super().form_invalid(form)

    def _render_htmx_success_response(self):
        base_context = self.get_context_data()

        stat_context = {
            **base_context,
            "stats": get_org_expense_stats(self.organization),
        }

        org_exp_entries = get_org_expenses(self.organization)
        table_context = get_paginated_context(
            queryset=org_exp_entries,
            context=base_context,
            object_name=CONTEXT_OBJECT_NAME,
        )
<<<<<<< HEAD
        table_context['organization'] = self.organization
=======
        table_context["organization"] = self.organization
>>>>>>> cd1408a9

        stat_overview_html = render_to_string(
            "components/stat_section.html", context=stat_context, request=self.request
        )
        table_html = render_to_string(
            "entries/partials/table.html", context=table_context, request=self.request
        )
        message_html = render_to_string(
            "includes/message.html", context=base_context, request=self.request
        )
        response = HttpResponse(f"{message_html}{table_html}{stat_overview_html}")
        response["HX-trigger"] = "success"
        return response

    def _render_htmx_error_response(self, form):
        base_context = self.get_context_data()
        modal_context = {
            **base_context,
            "form": form,
            "organization": self.organization,
        }

        message_html = render_to_string(
            "includes/message.html", context=base_context, request=self.request
        )
        modal_html = render_to_string(
            "entries/components/create_org_exp_modal.html",
            context=modal_context,
            request=self.request,
        )
        return HttpResponse(f"{message_html} {modal_html}")

<<<<<<< HEAD
class OrganizationExpenseUpdateView(LoginRequiredMixin, UpdateView):
    model = Entry
    form_class = OrganizationExpenseEntryForm
    
=======

class OrganizationExpenseUpdateView(LoginRequiredMixin, UpdateView):
    model = Entry
    form_class = OrganizationExpenseEntryForm

>>>>>>> cd1408a9
    def dispatch(self, request: HttpRequest, *args: Any, **kwargs: Any) -> HttpResponse:
        organization_id = self.kwargs["organization_id"]
        org_exp_entry_id = self.kwargs["pk"]
        self.organization = get_object_or_404(Organization, pk=organization_id)
        self.org_member = get_user_org_membership(self.request.user, self.organization)
        self.org_exp_entry = get_object_or_404(Entry, pk=org_exp_entry_id)
        self.attachments = self.org_exp_entry.attachments.all()
        return super().dispatch(request, *args, **kwargs)
<<<<<<< HEAD
    
    def get_queryset(self) -> QuerySet[Any]:
        return get_org_expenses(self.organization)
    
=======

    def get_queryset(self) -> QuerySet[Any]:
        return get_org_expenses(self.organization)

>>>>>>> cd1408a9
    def get_form_kwargs(self):
        kwargs = super().get_form_kwargs()
        kwargs["organization"] = self.organization
        kwargs["org_member"] = self.org_member
        kwargs["instance"] = self.org_exp_entry
        kwargs["is_update"] = True
        return kwargs

    def get_context_data(self, **kwargs):
        context = super().get_context_data(**kwargs)
        if self.request.htmx:
            context["is_oob"] = True
        return context
<<<<<<< HEAD
    
    def get(self, request, *args, **kwargs):
        form = self.get_form()
        
        context = {
            "form": form, 
            "organization": self.organization,
            "entry": self.org_exp_entry,
            "attachments": self.attachments
            }
        return render(
            request, "entries/components/update_org_exp_modal.html", context=context
        )
        
=======

    def get(self, request, *args, **kwargs):
        form = self.get_form()

        context = {
            "form": form,
            "organization": self.organization,
            "entry": self.org_exp_entry,
            "attachments": self.attachments,
        }
        return render(
            request, "entries/components/update_org_exp_modal.html", context=context
        )

>>>>>>> cd1408a9
    def form_valid(self, form):
        # Update org exp entry along with attachements if provided
        update_org_expense_entry_with_attachments(
            entry=self.org_exp_entry,
            amount=form.cleaned_data["amount"],
            description=form.cleaned_data["description"],
<<<<<<< HEAD
            attachments=form.cleaned_data["attachment_files"]
=======
            attachments=form.cleaned_data["attachment_files"],
>>>>>>> cd1408a9
        )
        messages.success(self.request, "Expense entry updated successfully")
        if self.request.htmx:
            return self._render_htmx_success_response()
        return super().form_valid(form)

    def form_invalid(self, form):
        messages.error(self.request, "Expense entry submission failed")
        if self.request.htmx:
            return self._render_htmx_error_response(form)
        return super().form_invalid(form)
<<<<<<< HEAD
    
=======

>>>>>>> cd1408a9
    def _render_htmx_success_response(self):
        base_context = self.get_context_data()

        stat_context = {
            **base_context,
            "stats": get_org_expense_stats(self.organization),
        }
<<<<<<< HEAD
        
        row_context = {
            **base_context,
            "organization": self.organization,
            "entry": self.org_exp_entry
=======

        row_context = {
            **base_context,
            "organization": self.organization,
            "entry": self.org_exp_entry,
>>>>>>> cd1408a9
        }

        stat_overview_html = render_to_string(
            "components/stat_section.html", context=stat_context, request=self.request
        )
<<<<<<< HEAD
        
=======

>>>>>>> cd1408a9
        row_html = render_to_string(
            "entries/partials/row.html", context=row_context, request=self.request
        )

        message_html = render_to_string(
            "includes/message.html", context=base_context, request=self.request
        )
        response = HttpResponse(f"{message_html}{row_html}{stat_overview_html}")
        response["HX-trigger"] = "success"
        return response
<<<<<<< HEAD
    
=======

>>>>>>> cd1408a9
    def _render_htmx_error_response(self, form):
        base_context = self.get_context_data()
        modal_context = {
            **base_context,
            "form": form,
            "organization": self.organization,
            "entry": self.org_exp_entry,
<<<<<<< HEAD
            "attachments": self.attachments
=======
            "attachments": self.attachments,
>>>>>>> cd1408a9
        }

        message_html = render_to_string(
            "includes/message.html", context=base_context, request=self.request
        )
        modal_html = render_to_string(
            "entries/components/update_org_exp_modal.html",
            context=modal_context,
            request=self.request,
        )
        return HttpResponse(f"{message_html} {modal_html}")<|MERGE_RESOLUTION|>--- conflicted
+++ resolved
@@ -15,15 +15,11 @@
 from .models import Entry
 from .constants import CONTEXT_OBJECT_NAME
 from .forms import OrganizationExpenseEntryForm
-<<<<<<< HEAD
-from .services import create_org_expense_entry_with_attachments, update_org_expense_entry_with_attachments, get_org_expense_stats
-=======
 from .services import (
     create_org_expense_entry_with_attachments,
     update_org_expense_entry_with_attachments,
     get_org_expense_stats,
 )
->>>>>>> cd1408a9
 from .selectors import get_org_expenses
 
 
@@ -122,11 +118,7 @@
             context=base_context,
             object_name=CONTEXT_OBJECT_NAME,
         )
-<<<<<<< HEAD
-        table_context['organization'] = self.organization
-=======
         table_context["organization"] = self.organization
->>>>>>> cd1408a9
 
         stat_overview_html = render_to_string(
             "components/stat_section.html", context=stat_context, request=self.request
@@ -159,18 +151,11 @@
         )
         return HttpResponse(f"{message_html} {modal_html}")
 
-<<<<<<< HEAD
+
 class OrganizationExpenseUpdateView(LoginRequiredMixin, UpdateView):
     model = Entry
     form_class = OrganizationExpenseEntryForm
-    
-=======
-
-class OrganizationExpenseUpdateView(LoginRequiredMixin, UpdateView):
-    model = Entry
-    form_class = OrganizationExpenseEntryForm
-
->>>>>>> cd1408a9
+
     def dispatch(self, request: HttpRequest, *args: Any, **kwargs: Any) -> HttpResponse:
         organization_id = self.kwargs["organization_id"]
         org_exp_entry_id = self.kwargs["pk"]
@@ -179,17 +164,10 @@
         self.org_exp_entry = get_object_or_404(Entry, pk=org_exp_entry_id)
         self.attachments = self.org_exp_entry.attachments.all()
         return super().dispatch(request, *args, **kwargs)
-<<<<<<< HEAD
-    
+
     def get_queryset(self) -> QuerySet[Any]:
         return get_org_expenses(self.organization)
-    
-=======
-
-    def get_queryset(self) -> QuerySet[Any]:
-        return get_org_expenses(self.organization)
-
->>>>>>> cd1408a9
+
     def get_form_kwargs(self):
         kwargs = super().get_form_kwargs()
         kwargs["organization"] = self.organization
@@ -203,48 +181,27 @@
         if self.request.htmx:
             context["is_oob"] = True
         return context
-<<<<<<< HEAD
-    
+
     def get(self, request, *args, **kwargs):
         form = self.get_form()
-        
+
         context = {
-            "form": form, 
+            "form": form,
             "organization": self.organization,
             "entry": self.org_exp_entry,
-            "attachments": self.attachments
-            }
+            "attachments": self.attachments,
+        }
         return render(
             request, "entries/components/update_org_exp_modal.html", context=context
         )
-        
-=======
-
-    def get(self, request, *args, **kwargs):
-        form = self.get_form()
-
-        context = {
-            "form": form,
-            "organization": self.organization,
-            "entry": self.org_exp_entry,
-            "attachments": self.attachments,
-        }
-        return render(
-            request, "entries/components/update_org_exp_modal.html", context=context
-        )
-
->>>>>>> cd1408a9
+
     def form_valid(self, form):
         # Update org exp entry along with attachements if provided
         update_org_expense_entry_with_attachments(
             entry=self.org_exp_entry,
             amount=form.cleaned_data["amount"],
             description=form.cleaned_data["description"],
-<<<<<<< HEAD
-            attachments=form.cleaned_data["attachment_files"]
-=======
             attachments=form.cleaned_data["attachment_files"],
->>>>>>> cd1408a9
         )
         messages.success(self.request, "Expense entry updated successfully")
         if self.request.htmx:
@@ -256,11 +213,7 @@
         if self.request.htmx:
             return self._render_htmx_error_response(form)
         return super().form_invalid(form)
-<<<<<<< HEAD
-    
-=======
-
->>>>>>> cd1408a9
+
     def _render_htmx_success_response(self):
         base_context = self.get_context_data()
 
@@ -268,29 +221,17 @@
             **base_context,
             "stats": get_org_expense_stats(self.organization),
         }
-<<<<<<< HEAD
-        
+
         row_context = {
             **base_context,
             "organization": self.organization,
-            "entry": self.org_exp_entry
-=======
-
-        row_context = {
-            **base_context,
-            "organization": self.organization,
             "entry": self.org_exp_entry,
->>>>>>> cd1408a9
         }
 
         stat_overview_html = render_to_string(
             "components/stat_section.html", context=stat_context, request=self.request
         )
-<<<<<<< HEAD
-        
-=======
-
->>>>>>> cd1408a9
+
         row_html = render_to_string(
             "entries/partials/row.html", context=row_context, request=self.request
         )
@@ -301,11 +242,7 @@
         response = HttpResponse(f"{message_html}{row_html}{stat_overview_html}")
         response["HX-trigger"] = "success"
         return response
-<<<<<<< HEAD
-    
-=======
-
->>>>>>> cd1408a9
+
     def _render_htmx_error_response(self, form):
         base_context = self.get_context_data()
         modal_context = {
@@ -313,11 +250,7 @@
             "form": form,
             "organization": self.organization,
             "entry": self.org_exp_entry,
-<<<<<<< HEAD
-            "attachments": self.attachments
-=======
             "attachments": self.attachments,
->>>>>>> cd1408a9
         }
 
         message_html = render_to_string(
