from typing import Any

from django.shortcuts import get_object_or_404
from django.db.models import QuerySet
from django.views.generic import DetailView
from django.contrib.auth.mixins import LoginRequiredMixin

from apps.organizations.selectors import get_user_org_membership
from apps.organizations.models import Organization

from ..models import Entry
from ..selectors import get_org_entries
from ..constants import DETAIL_CONTEXT_OBJECT_NAME


class OrganizationRequiredMixin:
    organization = None

    def setup(self, request, *args, **kwargs):
        super().setup(request, *args, **kwargs)
        organization_id = kwargs.get("organization_id")
        self.organization = get_object_or_404(Organization, pk=organization_id)


class OrganizationMemberRequiredMixin(OrganizationRequiredMixin):
    org_member = None

    def setup(self, request, *args, **kwargs):
        super().setup(request, *args, **kwargs)  # Ensures organization is set
        self.org_member = get_user_org_membership(self.request.user, self.organization)


class OrganizationExpenseEntryRequiredMixin(OrganizationMemberRequiredMixin):
    org_exp_entry = None
    attachments = None

    def setup(self, request, *args, **kwargs):
        super().setup(request, *args, **kwargs)
        org_exp_entry_id = kwargs.get("pk")
        self.org_exp_entry = get_object_or_404(Entry, pk=org_exp_entry_id)
        self.attachments = self.org_exp_entry.attachments.all()


<<<<<<< HEAD
class EntryRequiredMixin(OrganizationMemberRequiredMixin):
    entry = None
    attachments = None

    def setup(self, request, *args, **kwargs):
        super().setup(request, *args, **kwargs)
        entry_id = kwargs.get("pk")
        self.entry = get_object_or_404(Entry, pk=entry_id)
        self.attachments = self.entry.attachments.all()


=======
>>>>>>> 1368f03b
class HtmxOobResponseMixin:
    def get_context_data(self, **kwargs) -> dict[str, Any]:
        context = super().get_context_data(**kwargs)
        if self.request.htmx:
            context["is_oob"] = True
<<<<<<< HEAD
        return context


class OrganizationContextMixin:
    def get_context_data(self, **kwargs) -> dict[str, Any]:
        context = super().get_context_data(**kwargs)
        if hasattr(self, "organization"):
            # To create a new org_exp entry, organization is required in the form template
            context["organization"] = self.organization
        if hasattr(self, "org_member"):
            context["org_member"] = self.org_member
        if hasattr(self, "org_exp_entry"):
            context["entry"] = self.org_exp_entry
        if hasattr(self, "attachments"):
            context["attachments"] = self.attachments
        return context


class EntryDetailView(
    LoginRequiredMixin, EntryRequiredMixin, OrganizationContextMixin, DetailView
):
    model = Entry
    template_name = "entries/components/detail_modal.html"
    context_object_name = DETAIL_CONTEXT_OBJECT_NAME

    def get_queryset(self) -> QuerySet[Any]:
        return get_org_entries(
            organization=self.organization, prefetch_attachments=True
        )
=======
        return context
>>>>>>> 1368f03b
<|MERGE_RESOLUTION|>--- conflicted
+++ resolved
@@ -40,8 +40,6 @@
         self.org_exp_entry = get_object_or_404(Entry, pk=org_exp_entry_id)
         self.attachments = self.org_exp_entry.attachments.all()
 
-
-<<<<<<< HEAD
 class EntryRequiredMixin(OrganizationMemberRequiredMixin):
     entry = None
     attachments = None
@@ -52,17 +50,12 @@
         self.entry = get_object_or_404(Entry, pk=entry_id)
         self.attachments = self.entry.attachments.all()
 
-
-=======
->>>>>>> 1368f03b
 class HtmxOobResponseMixin:
     def get_context_data(self, **kwargs) -> dict[str, Any]:
         context = super().get_context_data(**kwargs)
         if self.request.htmx:
             context["is_oob"] = True
-<<<<<<< HEAD
         return context
-
 
 class OrganizationContextMixin:
     def get_context_data(self, **kwargs) -> dict[str, Any]:
@@ -89,7 +82,4 @@
     def get_queryset(self) -> QuerySet[Any]:
         return get_org_entries(
             organization=self.organization, prefetch_attachments=True
-        )
-=======
-        return context
->>>>>>> 1368f03b
+        )