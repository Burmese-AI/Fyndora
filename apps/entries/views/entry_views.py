--- conflicted
+++ resolved
@@ -300,7 +300,6 @@
                 request, "You do not have permission to delete this entry."
             )
         return super().dispatch(request, *args, **kwargs)
-<<<<<<< HEAD
     
     # Overriding get_object for a tighter fetch!
     # Entries can't be deleted once their status has been changed.
@@ -310,10 +309,6 @@
     #
     # we make sure we're *only* trying to delete entries that strictly match
     # It's an indirect fix that just makes things cleaner.
-=======
-
-    # Overriding this method to solve discrepency temporarily
->>>>>>> 08c2c960
     def get_object(self, queryset=None):
         return get_object_or_404(
             Entry,
