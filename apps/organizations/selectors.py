--- conflicted
+++ resolved
@@ -1,123 +1,120 @@
-from django.core.exceptions import ValidationError
-
-from apps.organizations.models import (
-    Organization,
-    OrganizationExchangeRate,
-    OrganizationMember,
-)
-from apps.teams.models import Team
-
-
-# get all organizations when user is a member
-def get_user_organizations(user):
-    """
-    Returns all organizations where the user is an active member.
-    """
-    return Organization.objects.filter(
-<<<<<<< HEAD
-        members__user=user,
-        members__is_active=True,
-        members__deleted_at__isnull=True,
-=======
-        members__user=user, members__is_active=True, members__deleted_at__isnull=True
->>>>>>> 07159efe
-    ).select_related("owner")
-
-def get_organization_by_id(organization_id):
-    """
-    Returns the organization by its ID.
-    """
-    try:
-        return Organization.objects.get(organization_id=organization_id)
-    except Organization.DoesNotExist:
-        return None
-
-
-def get_organization_members_count(organization):
-    """
-    Returns the count of active members in the given organization.
-    """
-    try:
-        count = organization.members.filter(is_active=True).count()
-        return int(count) if count is not None else 0
-    except Exception:
-        return 0
-
-
-def get_workspaces_count(organization):
-    """
-    Returns the count of workspaces in the given organization.
-    """
-    try:
-        # Count all non-deleted workspaces regardless of status
-        count = organization.workspaces.count()
-        return int(count) if count is not None else 0
-    except Exception:
-        return 0
-
-
-def get_teams_count(organization):
-    """
-    Returns the count of teams in the given organization through its workspaces.
-    """
-    try:
-        # Get distinct teams through workspace_teams relationship
-        count = (
-            Team.objects.filter(workspace_teams__workspace__organization=organization)
-            .distinct()
-            .count()
-        )
-        return int(count) if count is not None else 0
-    except Exception:
-        return 0
-
-
-def get_user_org_membership(user, organization, prefetch_user=False):
-    """
-    Returns the user's org member object based on the provided organization
-    """
-    queryset = OrganizationMember.objects.filter(
-        user=user, organization=organization, is_active=True
-    )
-    if prefetch_user:
-        queryset = queryset.select_related("user")
-    return queryset.first()
-
-
-def get_org_members(*, organization=None, workspace=None, prefetch_user=False):
-    """
-    Returns all members of the given organization.
-    """
-    if not organization and not workspace:
-        raise ValueError("Either organization or workspace must be provided")
-
-    queryset = OrganizationMember.objects.filter(is_active=True)
-    if organization:
-        queryset = queryset.filter(organization=organization)
-    if workspace:
-        queryset = queryset.filter(administered_workspaces=workspace)
-    if prefetch_user:
-        queryset = queryset.select_related("user")
-    return queryset
-
-
-def get_org_exchange_rates(*, organization: Organization):
-    """
-    Returns all exchange rates of the given organization.
-    """
-    queryset = OrganizationExchangeRate.objects.filter(organization=organization)
-    return queryset
-
-
-def get_orgMember_by_user_id_and_organization_id(user_id, organization_id):
-    """
-    Return an organization member by its user ID.
-    """
-    if not user_id or not organization_id:
-        raise ValidationError("user_id and organization_id must be provided")
-    try:
-        return OrganizationMember.objects.get(
-            user_id=user_id, organization_id=organization_id, is_active=True
-        )
-    except OrganizationMember.DoesNotExist:
-        return None
+from django.core.exceptions import ValidationError
+
+from apps.organizations.models import (
+    Organization,
+    OrganizationExchangeRate,
+    OrganizationMember,
+)
+from apps.teams.models import Team
+
+
+# get all organizations when user is a member
+def get_user_organizations(user):
+    """
+    Returns all organizations where the user is an active member.
+    """
+    return Organization.objects.filter(
+        members__user=user, members__is_active=True, members__deleted_at__isnull=True
+        members__user=user,
+        members__is_active=True,
+        members__deleted_at__isnull=True,
+    ).select_related("owner")
+
+def get_organization_by_id(organization_id):
+    """
+    Returns the organization by its ID.
+    """
+    try:
+        return Organization.objects.get(organization_id=organization_id)
+    except Organization.DoesNotExist:
+        return None
+
+
+def get_organization_members_count(organization):
+    """
+    Returns the count of active members in the given organization.
+    """
+    try:
+        count = organization.members.filter(is_active=True).count()
+        return int(count) if count is not None else 0
+    except Exception:
+        return 0
+
+
+def get_workspaces_count(organization):
+    """
+    Returns the count of workspaces in the given organization.
+    """
+    try:
+        # Count all non-deleted workspaces regardless of status
+        count = organization.workspaces.count()
+        return int(count) if count is not None else 0
+    except Exception:
+        return 0
+
+
+def get_teams_count(organization):
+    """
+    Returns the count of teams in the given organization through its workspaces.
+    """
+    try:
+        # Get distinct teams through workspace_teams relationship
+        count = (
+            Team.objects.filter(workspace_teams__workspace__organization=organization)
+            .distinct()
+            .count()
+        )
+        return int(count) if count is not None else 0
+    except Exception:
+        return 0
+
+
+def get_user_org_membership(user, organization, prefetch_user=False):
+    """
+    Returns the user's org member object based on the provided organization
+    """
+    queryset = OrganizationMember.objects.filter(
+        user=user, organization=organization, is_active=True
+    )
+    if prefetch_user:
+        queryset = queryset.select_related("user")
+    return queryset.first()
+
+
+def get_org_members(*, organization=None, workspace=None, prefetch_user=False):
+    """
+    Returns all members of the given organization.
+    """
+    if not organization and not workspace:
+        raise ValueError("Either organization or workspace must be provided")
+
+    queryset = OrganizationMember.objects.filter(is_active=True)
+    if organization:
+        queryset = queryset.filter(organization=organization)
+    if workspace:
+        queryset = queryset.filter(administered_workspaces=workspace)
+    if prefetch_user:
+        queryset = queryset.select_related("user")
+    return queryset
+
+
+def get_org_exchange_rates(*, organization: Organization):
+    """
+    Returns all exchange rates of the given organization.
+    """
+    queryset = OrganizationExchangeRate.objects.filter(organization=organization)
+    return queryset
+
+
+def get_orgMember_by_user_id_and_organization_id(user_id, organization_id):
+    """
+    Return an organization member by its user ID.
+    """
+    if not user_id or not organization_id:
+        raise ValidationError("user_id and organization_id must be provided")
+    try:
+        return OrganizationMember.objects.get(
+            user_id=user_id, organization_id=organization_id, is_active=True
+        )
+    except OrganizationMember.DoesNotExist:
+        return None