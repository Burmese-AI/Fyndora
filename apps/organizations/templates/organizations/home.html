--- conflicted
+++ resolved
@@ -1,116 +1,112 @@
-{% extends 'base.html' %}
-
-{% block content %}
-<div class="container mx-auto px-4 sm:px-6 py-4 sm:py-8">
-    <!-- Header Section -->
-    <div class="flex flex-col sm:flex-row justify-between items-start sm:items-center gap-4 mb-6 sm:mb-8">
-        <h1 class="text-2xl sm:text-3xl font-bold text-gray-800">My Organizations</h1>
-        <button class="btn btn-primary w-full sm:w-auto"
-                hx-get="{% url 'organization_create' %}"
-                hx-target="#organization-create-modal"
-                hx-swap="innerHTML">
-            <svg xmlns="http://www.w3.org/2000/svg" class="h-5 w-5 mr-2" viewBox="0 0 20 20" fill="currentColor">
-                <path fill-rule="evenodd" d="M10 3a1 1 0 011 1v5h5a1 1 0 110 2h-5v5a1 1 0 11-2 0v-5H4a1 1 0 110-2h5V4a1 1 0 011-1z" clip-rule="evenodd" />
-            </svg>
-            New Organization
-        </button>
-    </div>
-
-    {% if organizations %}
-        <!-- Grid Layout -->
-        <div class="grid grid-cols-1 sm:grid-cols-2 lg:grid-cols-3 gap-4 sm:gap-6">
-            {% for organization in organizations %}
-                <div class="card bg-base-100 shadow-xl hover:shadow-2xl transition-shadow duration-300">
-                    <div class="card-body p-4 sm:p-6">
-                        <!-- Title and Status: always horizontal -->
-                        <div class="flex flex-row justify-between items-center gap-2">
-                            <h2 class="card-title text-lg sm:text-xl font-bold text-gray-800 truncate max-w-[70%]">{{ organization.title }}</h2>
-                            <div class="badge badge-primary whitespace-nowrap">{{ organization.status }}</div>
-                        </div>
-                        
-                        <!-- Organization Details -->
-                        <div class="mt-4 space-y-3">
-                            <!-- Owner Info -->
-                            <div class="flex items-center text-gray-600 text-sm sm:text-base">
-                                <svg xmlns="http://www.w3.org/2000/svg" class="h-4 w-4 sm:h-5 sm:w-5 mr-2 flex-shrink-0" viewBox="0 0 20 20" fill="currentColor">
-                                    <path fill-rule="evenodd" d="M10 9a3 3 0 100-6 3 3 0 000 6zm-7 9a7 7 0 1114 0H3z" clip-rule="evenodd" />
-                                </svg>
-                                <span class="truncate">Owner: {{ organization.owner.username }}</span>
-                            </div>
-                            
-                            <!-- Description: hidden on mobile -->
-                            {% if organization.description %}
-                                <p class="text-gray-600 text-sm sm:text-base line-clamp-2 hidden sm:block">{{ organization.description }}</p>
-                            {% endif %}
-                            
-                            <!-- Expense Info -->
-                            <div class="flex items-center text-gray-600 text-sm sm:text-base">
-                                <svg xmlns="http://www.w3.org/2000/svg" class="h-4 w-4 sm:h-5 sm:w-5 mr-2 flex-shrink-0" viewBox="0 0 20 20" fill="currentColor">
-                                    <path fill-rule="evenodd" d="M4 4a2 2 0 00-2 2v4a2 2 0 002 2V6h10a2 2 0 00-2-2H4zm2 6a2 2 0 012-2h8a2 2 0 012 2v4a2 2 0 01-2 2H8a2 2 0 01-2-2v-4zm6 4a2 2 0 100-4 2 2 0 000 4z" clip-rule="evenodd" />
-                                </svg>
-                                <span>Expense: ${{ organization.expense }}</span>
-                            </div>
-                        </div>
-
-                        <!-- Action Buttons -->
-                        <div class="card-actions justify-end mt-4 flex-wrap gap-2">
-                            <button 
-                                class="btn btn-sm btn-outline flex-1 sm:flex-none"
-                                hx-get="{% url 'organization_detail' organization.pk %}"
-                                hx-target="#organization-detail-modal"
-                                hx-swap="innerHTML"
-                            >
-                                Overview
-                            </button>
-                            <button class="btn btn-sm btn-primary flex-1 sm:flex-none">Manage</button>
-                        </div>
-                    </div>
-                </div>
-<<<<<<< HEAD
-            {% endfor %}
-=======
-            </div>
-            
-            <div class="card-actions justify-end p-4 bg-base-200">
-                <a href="#" class="btn btn-ghost btn-sm">
-                    Edit
-                </a>
-                <a href="#" class="btn btn-ghost btn-sm">
-                    View Details
-                </a>
-                <a href="{% url 'invitation_create' organization_id=organization.pk %}" class="btn btn-ghost btn-sm">
-                    Invite
-                </a>
-            </div>
->>>>>>> 33a53c1f
-        </div>
-    {% else %}
-        <!-- Empty State -->
-        <div class="text-center py-8 sm:py-12">
-            <div class="max-w-md mx-auto px-4">
-                <svg xmlns="http://www.w3.org/2000/svg" class="h-12 w-12 sm:h-16 sm:w-16 mx-auto text-gray-400" fill="none" viewBox="0 0 24 24" stroke="currentColor">
-                    <path stroke-linecap="round" stroke-linejoin="round" stroke-width="2" d="M19 21V5a2 2 0 00-2-2H7a2 2 0 00-2 2v16m14 0h2m-2 0h-5m-9 0H3m2 0h5M9 7h1m-1 4h1m4-4h1m-1 4h1m-5 10v-5a1 1 0 011-1h2a1 1 0 011 1v5m-4 0h4" />
-                </svg>
-                <h3 class="mt-4 text-base sm:text-lg font-medium text-gray-900">No organizations found</h3>
-                <p class="mt-2 text-sm sm:text-base text-gray-500">Get started by creating a new organization.</p>
-                <div class="mt-6">
-                    <button hx-get="{% url 'organization_create' %}"
-                            hx-target="#organization-create-modal"
-                            hx-swap="innerHTML"
-                            class="btn btn-primary w-full sm:w-auto">
-                        <svg xmlns="http://www.w3.org/2000/svg" class="h-5 w-5 mr-2" viewBox="0 0 20 20" fill="currentColor">
-                            <path fill-rule="evenodd" d="M10 3a1 1 0 011 1v5h5a1 1 0 110 2h-5v5a1 1 0 11-2 0v-5H4a1 1 0 110-2h5V4a1 1 0 011-1z" clip-rule="evenodd" />
-                        </svg>
-                        Create Organization
-                    </button>
-                </div>
-            </div>
-        </div>
-    {% endif %}
-    <!-- Modal for organization details -->
-    <div id="organization-detail-modal"></div>
-    <!-- Modal for organization creation -->
-    <div id="organization-create-modal"></div>
-</div>
-
+{% extends 'base.html' %}
+
+{% block content %}
+<div class="container mx-auto px-4 sm:px-6 py-4 sm:py-8">
+    <!-- Header Section -->
+    <div class="flex flex-col sm:flex-row justify-between items-start sm:items-center gap-4 mb-6 sm:mb-8">
+        <h1 class="text-2xl sm:text-3xl font-bold text-gray-800">My Organizations</h1>
+        <button class="btn btn-primary w-full sm:w-auto"
+                hx-get="{% url 'organization_create' %}"
+                hx-target="#organization-create-modal"
+                hx-swap="innerHTML">
+            <svg xmlns="http://www.w3.org/2000/svg" class="h-5 w-5 mr-2" viewBox="0 0 20 20" fill="currentColor">
+                <path fill-rule="evenodd" d="M10 3a1 1 0 011 1v5h5a1 1 0 110 2h-5v5a1 1 0 11-2 0v-5H4a1 1 0 110-2h5V4a1 1 0 011-1z" clip-rule="evenodd" />
+            </svg>
+            New Organization
+        </button>
+    </div>
+
+    {% if organizations %}
+        <!-- Grid Layout -->
+        <div class="grid grid-cols-1 sm:grid-cols-2 lg:grid-cols-3 gap-4 sm:gap-6">
+            {% for organization in organizations %}
+                <div class="card bg-base-100 shadow-xl hover:shadow-2xl transition-shadow duration-300">
+                    <div class="card-body p-4 sm:p-6">
+                        <!-- Title and Status: always horizontal -->
+                        <div class="flex flex-row justify-between items-center gap-2">
+                            <h2 class="card-title text-lg sm:text-xl font-bold text-gray-800 truncate max-w-[70%]">{{ organization.title }}</h2>
+                            <div class="badge badge-primary whitespace-nowrap">{{ organization.status }}</div>
+                        </div>
+                        
+                        <!-- Organization Details -->
+                        <div class="mt-4 space-y-3">
+                            <!-- Owner Info -->
+                            <div class="flex items-center text-gray-600 text-sm sm:text-base">
+                                <svg xmlns="http://www.w3.org/2000/svg" class="h-4 w-4 sm:h-5 sm:w-5 mr-2 flex-shrink-0" viewBox="0 0 20 20" fill="currentColor">
+                                    <path fill-rule="evenodd" d="M10 9a3 3 0 100-6 3 3 0 000 6zm-7 9a7 7 0 1114 0H3z" clip-rule="evenodd" />
+                                </svg>
+                                <span class="truncate">Owner: {{ organization.owner.username }}</span>
+                            </div>
+                            
+                            <!-- Description: hidden on mobile -->
+                            {% if organization.description %}
+                                <p class="text-gray-600 text-sm sm:text-base line-clamp-2 hidden sm:block">{{ organization.description }}</p>
+                            {% endif %}
+                            
+                            <!-- Expense Info -->
+                            <div class="flex items-center text-gray-600 text-sm sm:text-base">
+                                <svg xmlns="http://www.w3.org/2000/svg" class="h-4 w-4 sm:h-5 sm:w-5 mr-2 flex-shrink-0" viewBox="0 0 20 20" fill="currentColor">
+                                    <path fill-rule="evenodd" d="M4 4a2 2 0 00-2 2v4a2 2 0 002 2V6h10a2 2 0 00-2-2H4zm2 6a2 2 0 012-2h8a2 2 0 012 2v4a2 2 0 01-2 2H8a2 2 0 01-2-2v-4zm6 4a2 2 0 100-4 2 2 0 000 4z" clip-rule="evenodd" />
+                                </svg>
+                                <span>Expense: ${{ organization.expense }}</span>
+                            </div>
+                        </div>
+
+                        <!-- Action Buttons -->
+                        <div class="card-actions justify-end mt-4 flex-wrap gap-2">
+                            <button 
+                                class="btn btn-sm btn-outline flex-1 sm:flex-none"
+                                hx-get="{% url 'organization_detail' organization.pk %}"
+                                hx-target="#organization-detail-modal"
+                                hx-swap="innerHTML"
+                            >
+                                Overview
+                            </button>
+                            <button class="btn btn-sm btn-primary flex-1 sm:flex-none">Manage</button>
+                        </div>
+                    </div>
+                </div>
+            </div>
+            
+            <div class="card-actions justify-end p-4 bg-base-200">
+                <a href="#" class="btn btn-ghost btn-sm">
+                    Edit
+                </a>
+                <a href="#" class="btn btn-ghost btn-sm">
+                    View Details
+                </a>
+                <a href="{% url 'invitation_create' organization_id=organization.pk %}" class="btn btn-ghost btn-sm">
+                    Invite
+                </a>
+            </div>
+        </div>
+    {% else %}
+        <!-- Empty State -->
+        <div class="text-center py-8 sm:py-12">
+            <div class="max-w-md mx-auto px-4">
+                <svg xmlns="http://www.w3.org/2000/svg" class="h-12 w-12 sm:h-16 sm:w-16 mx-auto text-gray-400" fill="none" viewBox="0 0 24 24" stroke="currentColor">
+                    <path stroke-linecap="round" stroke-linejoin="round" stroke-width="2" d="M19 21V5a2 2 0 00-2-2H7a2 2 0 00-2 2v16m14 0h2m-2 0h-5m-9 0H3m2 0h5M9 7h1m-1 4h1m4-4h1m-1 4h1m-5 10v-5a1 1 0 011-1h2a1 1 0 011 1v5m-4 0h4" />
+                </svg>
+                <h3 class="mt-4 text-base sm:text-lg font-medium text-gray-900">No organizations found</h3>
+                <p class="mt-2 text-sm sm:text-base text-gray-500">Get started by creating a new organization.</p>
+                <div class="mt-6">
+                    <button hx-get="{% url 'organization_create' %}"
+                            hx-target="#organization-create-modal"
+                            hx-swap="innerHTML"
+                            class="btn btn-primary w-full sm:w-auto">
+                        <svg xmlns="http://www.w3.org/2000/svg" class="h-5 w-5 mr-2" viewBox="0 0 20 20" fill="currentColor">
+                            <path fill-rule="evenodd" d="M10 3a1 1 0 011 1v5h5a1 1 0 110 2h-5v5a1 1 0 11-2 0v-5H4a1 1 0 110-2h5V4a1 1 0 011-1z" clip-rule="evenodd" />
+                        </svg>
+                        Create Organization
+                    </button>
+                </div>
+            </div>
+        </div>
+    {% endif %}
+    <!-- Modal for organization details -->
+    <div id="organization-detail-modal"></div>
+    <!-- Modal for organization creation -->
+    <div id="organization-create-modal"></div>
+</div>
+
 {% endblock %}