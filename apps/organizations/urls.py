from django.urls import path
<<<<<<< HEAD
from apps.organizations.views import (
    HomeView,
    OrganizationDetailView,
    organization_create,
)

urlpatterns = [
    path("", HomeView.as_view(), name="home"),
    path("create/", organization_create, name="organization_create"),
    path("<uuid:pk>/", OrganizationDetailView.as_view(), name="organization_detail"),
=======
from apps.organizations.views import HomeView
from apps.invitations.views import InvitationCreateView, InvitationListView

urlpatterns = [
    path("", HomeView.as_view(), name="home"),
    path('<uuid:organization_id>/invitations/', InvitationListView.as_view(), name='invitation_list'),
    path('<uuid:organization_id>/invitations/create/', InvitationCreateView.as_view(), name='invitation_create'),
>>>>>>> 33a53c1f
]
<|MERGE_RESOLUTION|>--- conflicted
+++ resolved
@@ -1,22 +1,21 @@
-from django.urls import path
-<<<<<<< HEAD
-from apps.organizations.views import (
-    HomeView,
-    OrganizationDetailView,
-    organization_create,
-)
-
-urlpatterns = [
-    path("", HomeView.as_view(), name="home"),
-    path("create/", organization_create, name="organization_create"),
-    path("<uuid:pk>/", OrganizationDetailView.as_view(), name="organization_detail"),
-=======
-from apps.organizations.views import HomeView
-from apps.invitations.views import InvitationCreateView, InvitationListView
-
-urlpatterns = [
-    path("", HomeView.as_view(), name="home"),
-    path('<uuid:organization_id>/invitations/', InvitationListView.as_view(), name='invitation_list'),
-    path('<uuid:organization_id>/invitations/create/', InvitationCreateView.as_view(), name='invitation_create'),
->>>>>>> 33a53c1f
-]
+from django.urls import path
+
+from apps.organizations.views import (
+    HomeView,
+    OrganizationDetailView,
+    organization_create,
+)
+
+urlpatterns = [
+    path("", HomeView.as_view(), name="home"),
+    path("create/", organization_create, name="organization_create"),
+    path("<uuid:pk>/", OrganizationDetailView.as_view(), name="organization_detail"),
+
+from apps.organizations.views import HomeView
+from apps.invitations.views import InvitationCreateView, InvitationListView
+
+urlpatterns = [
+    path("", HomeView.as_view(), name="home"),
+    path('<uuid:organization_id>/invitations/', InvitationListView.as_view(), name='invitation_list'),
+    path('<uuid:organization_id>/invitations/create/', InvitationCreateView.as_view(), name='invitation_create'),
+]