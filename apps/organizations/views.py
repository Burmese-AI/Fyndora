from django.contrib.auth.mixins import LoginRequiredMixin
from django.views.generic import ListView
from django.contrib.auth.decorators import login_required
from django.urls import reverse_lazy
from apps.organizations.models import (
    Organization,
    OrganizationMember,
    OrganizationExchangeRate,
)
from apps.organizations.selectors import (
    get_user_organizations,
    get_organization_members_count,
    get_workspaces_count,
    get_teams_count,
    get_org_exchange_rates,
<<<<<<< HEAD
)
from apps.organizations.forms import (
    OrganizationForm,
    OrganizationExchangeRateCreateForm,
    OrganizationExchangeRateUpdateForm,
)
=======
)
from apps.organizations.forms import OrganizationForm, OrganizationExchangeRateForm
>>>>>>> 75d12d4c
from django.shortcuts import render
from django.contrib import messages
from apps.organizations.services import create_organization_with_owner
from apps.core.constants import PAGINATION_SIZE
from django.shortcuts import get_object_or_404
from typing import Any
from django.core.paginator import Paginator
from django.core.paginator import EmptyPage, PageNotAnInteger
from django.shortcuts import redirect
from django.template.loader import render_to_string
from django.http import HttpResponse
from apps.core.constants import PAGINATION_SIZE_GRID
from apps.organizations.services import update_organization_from_form
from apps.workspaces.selectors import get_orgMember_by_user_id_and_organization_id
from django_htmx.http import HttpResponseClientRedirect
<<<<<<< HEAD
from apps.core.views.crud_base_views import (
    BaseCreateView,
    BaseDeleteView,
    BaseDetailView,
    BaseUpdateView,
)
from apps.core.views.base_views import BaseGetModalFormView
from apps.core.views.mixins import OrganizationRequiredMixin, UpdateFormMixin
from apps.core.utils import get_paginated_context
from apps.organizations.mixins.organization_exchange_rate.required_mixins import (
    OrganizationExchangeRateRequiredMixin,
)
from apps.currencies.views.mixins import ExchangeRateUrlIdentifierMixin
=======
from apps.core.views.crud_base_views import BaseCreateView
from apps.core.views.base_views import BaseGetModalFormView
from apps.core.views.mixins import OrganizationRequiredMixin
from apps.core.utils import get_paginated_context
>>>>>>> 75d12d4c


# Create your views here.
def dashboard_view(request, organization_id):
    try:
        organization = Organization.objects.get(organization_id=organization_id)
        members_count = get_organization_members_count(organization)
        workspaces_count = get_workspaces_count(organization)
        teams_count = get_teams_count(organization)
        owner = organization.owner.user if organization.owner else None
        context = {
            "organization": organization,
            "members_count": members_count,
            "workspaces_count": workspaces_count,
            "teams_count": teams_count,
            "owner": owner,
        }
        return render(request, "organizations/dashboard.html", context)
    except Exception:
        messages.error(request, "Unable to load dashboard. Please try again later.")
        return render(request, "organizations/dashboard.html", {"organization": None})


@login_required
def home_view(request):
    try:
        organizations = get_user_organizations(request.user)
        paginator = Paginator(organizations, PAGINATION_SIZE_GRID)
        page = request.GET.get("page", 1)

        try:
            organizations = paginator.page(page)
        except PageNotAnInteger:
            organizations = paginator.page(1)
        except EmptyPage:
            organizations = paginator.page(paginator.num_pages)

        context = {
            "organizations": organizations,
            "is_paginated": organizations.paginator.num_pages > 1,
            "page_obj": organizations,
            "paginator": paginator,
        }
        if request.headers.get("HX-Request"):
            template = "organizations/partials/organization_list.html"
        else:
            template = "organizations/home.html"

        return render(request, template, context)
    except Exception:
        messages.error(request, "An error occurred while loading organizations")
        return render(request, "organizations/home.html", {"organizations": []})


def create_organization_view(request):
    try:
        if request.method != "POST":
            form = OrganizationForm()
            return render(
                request,
                "organizations/partials/create_organization_form.html",
                {"form": form},
            )
        else:
            form = OrganizationForm(request.POST)
            if form.is_valid():
                create_organization_with_owner(form=form, user=request.user)
                organizations = get_user_organizations(request.user)
                paginator = Paginator(organizations, PAGINATION_SIZE_GRID)
                page = request.GET.get("page", 1)
                organizations = paginator.page(page)

                context = {
                    "organizations": organizations,
                    "is_paginated": organizations.paginator.num_pages > 1,
                    "page_obj": organizations,
                    "paginator": paginator,
                    "is_oob": True,
                }
                messages.success(request, "Organization created successfully!")
                organizations_template = render_to_string(
                    "organizations/partials/organization_list.html",
                    context,
                    request=request,
                )
                message_template = render_to_string(
                    "includes/message.html", context, request=request
                )
                response = HttpResponse(f"{message_template} {organizations_template}")
                response["HX-Trigger"] = "success"
                return response
            else:
                messages.error(request, "Organization creation failed")
                context = {"form": form, "is_oob": True}
                form_template = render_to_string(
                    "organizations/partials/create_organization_form.html",
                    context,
                    request=request,
                )
                message_template = render_to_string(
                    "includes/message.html", context, request=request
                )
                response = HttpResponse(f"{message_template} {form_template}")
                return response
    except Exception as e:
        print(f"Exception in create_organization_view: {e}")
        messages.error(
            request,
            "An error occurred while creating organization. Please try again later.",
        )
        form = OrganizationForm()  # Create a new form instance for the error case
        return render(
            request,
            "organizations/partials/create_organization_form.html",
            {"form": form},
        )


def organization_overview_view(request, organization_id):
    organization = get_object_or_404(Organization, pk=organization_id)
    owner = organization.owner.user if organization.owner else None
    members = get_organization_members_count(organization)
    workspaces = get_workspaces_count(organization)
    teams = get_teams_count(organization)
    context = {
        "organization": organization,
        "members": members,
        "workspaces": workspaces,
        "teams": teams,
        "owner": owner,
    }
    return render(request, "organizations/organization_overview.html", context)


class OrganizationMemberListView(LoginRequiredMixin, ListView):
    model = OrganizationMember
    template_name = "organization_members/index.html"
    context_object_name = "members"
    paginate_by = PAGINATION_SIZE

    def dispatch(self, request, *args, **kwargs):
        # Get ORG ID from URL
        organization_id = self.kwargs["organization_id"]
        self.organization = get_object_or_404(Organization, pk=organization_id)
        return super().dispatch(request, *args, **kwargs)

    def get_queryset(self):
        query = OrganizationMember.objects.filter(organization=self.organization)
        return query

    def get_context_data(self, **kwargs) -> dict[str, Any]:
        context = super().get_context_data(**kwargs)
        context["view"] = "members"
        context["organization"] = self.organization
        return context

    def render_to_response(self, context: dict[str, Any], **response_kwargs: Any):
        if self.request.htmx:
            return render(
                self.request, "organization_members/partials/table.html", context
            )
        return super().render_to_response(context, **response_kwargs)


def settings_view(request, organization_id):
    try:
        organization = get_object_or_404(Organization, pk=organization_id)
        orgMember = get_orgMember_by_user_id_and_organization_id(
            request.user.user_id, organization_id
        )
        if not orgMember.is_org_owner:
            messages.error(
                request, "You do not have permission to access this organization."
            )
            return HttpResponseClientRedirect("/403")
        owner = organization.owner.user if organization.owner else None
        context = {
            "organization": organization,
            "owner": owner,
        }
        org_exchanage_rates = get_org_exchange_rates(organization=organization)
        context = get_paginated_context(
            queryset=org_exchanage_rates,
            context=context,
            object_name="exchange_rates",
        )
<<<<<<< HEAD
        context["url_identifier"] = "organization"
=======
>>>>>>> 75d12d4c

        print(f"context: {context}")

        return render(request, "organizations/settings.html", context)
    except Exception:
        messages.error(
            request, "An error occurred while loading settings. Please try again later."
        )
        return render(request, "organizations/settings.html", {"organization": None})


@login_required
def edit_organization_view(request, organization_id):
    try:
        organization = get_object_or_404(Organization, organization_id=organization_id)

        if not request.user.has_perm("change_organization", organization):
            messages.error(
                request, "You do not have permission to edit this organization."
            )
            return HttpResponseClientRedirect("/403")

        if request.method == "POST":
            form = OrganizationForm(request.POST, instance=organization)
            if form.is_valid():
                update_organization_from_form(form=form, organization=organization)
                organization = get_object_or_404(Organization, pk=organization_id)
                owner = organization.owner.user if organization.owner else None
                messages.success(request, "Organization updated successfully!")
                context = {
                    "organization": organization,
                    "is_oob": True,
                    "owner": owner,
                }
                message_template = render_to_string(
                    "includes/message.html", context, request=request
                )
                setting_content_template = render_to_string(
                    "organizations/partials/setting_content.html",
                    context,
                    request=request,
                )

                response = HttpResponse(
                    f"{message_template} {setting_content_template}"
                )
                response["HX-Trigger"] = "success"
                return response
            else:
                messages.error(request, "Please correct the errors below.")
                context = {
                    "form": form,
                    "is_oob": True,
                    "organization": organization,
                }
                form_template = render_to_string(
                    "organizations/partials/edit_organization_form.html",
                    context,
                    request=request,
                )
            message_template = render_to_string(
                "includes/message.html", context, request=request
            )
            response = HttpResponse(f"{message_template} {form_template}")
            return response
        else:
            form = OrganizationForm(instance=organization)
            return render(
                request,
                "organizations/partials/edit_organization_form.html",
                {"form": form},
            )

    except Exception as e:
        print(e)
        messages.error(
            request,
            "An error occurred while updating organization. Please try again later.",
        )
        return render(
            request,
            "organizations/partials/edit_organization_form.html",
            {"form": form},
        )


@login_required
def delete_organization_view(request, organization_id):
    try:
        organization = get_object_or_404(Organization, pk=organization_id)
        if not request.user.has_perm("delete_organization", organization):
            messages.error(
                request, "You do not have permission to delete this organization."
            )
            return HttpResponseClientRedirect("/403")

        if request.method == "POST":
            # delete organization
            organization.delete()
            messages.success(request, "Organization deleted successfully.")
            return redirect("/")
        else:
            return render(
                request,
                "organizations/partials/delete_organization_form.html",
                {"organization": organization},
            )
    except Exception:
        messages.error(
            request,
            "An error occurred while deleting organization. Please try again later.",
        )
        return render(
            request,
            "organizations/partials/delete_organization_form.html",
            {"organization": organization},
        )


class OrganizationExchangeRateCreateView(
<<<<<<< HEAD
    OrganizationRequiredMixin,
    ExchangeRateUrlIdentifierMixin,
    BaseGetModalFormView,
    BaseCreateView,
):
    model = OrganizationExchangeRate
    form_class = OrganizationExchangeRateCreateForm
=======
    OrganizationRequiredMixin, BaseGetModalFormView, BaseCreateView
):
    model = OrganizationExchangeRate
    form_class = OrganizationExchangeRateForm
>>>>>>> 75d12d4c
    modal_template_name = "currencies/components/create_modal.html"

    def get_queryset(self):
        return get_org_exchange_rates(organization=self.organization)

    def get_post_url(self):
        return reverse_lazy(
            "organization_exchange_rate_create",
<<<<<<< HEAD
            kwargs={"organization_id": self.organization.pk},
=======
            kwargs={"organization_id": self.kwargs["organization_id"]},
>>>>>>> 75d12d4c
        )

    def get_modal_title(self):
        return "Add Exchange Rate"

<<<<<<< HEAD
    def get_exchange_rate_level(self):
        return "organization"

=======
>>>>>>> 75d12d4c
    def form_valid(self, form):
        from .services import create_organization_exchange_rate

        try:
            create_organization_exchange_rate(
                organization=self.organization,
                organization_member=self.org_member,
                currency_code=form.cleaned_data["currency_code"],
                rate=form.cleaned_data["rate"],
                effective_date=form.cleaned_data["effective_date"],
                note=form.cleaned_data["note"],
            )
        except Exception as e:
            messages.error(self.request, f"Failed to create entry: {str(e)}")
            return self._render_htmx_error_response(form)

        messages.success(self.request, "Entry created successfully")
        return self._render_htmx_success_response()

    def _render_htmx_success_response(self) -> HttpResponse:
        base_context = self.get_context_data()

        org_exchanage_rates = self.get_queryset()
        table_context = get_paginated_context(
            queryset=org_exchanage_rates,
            context=base_context,
            object_name="exchange_rates",
        )

        table_html = render_to_string(
            "currencies/partials/table.html",
            context=table_context,
            request=self.request,
        )
        message_html = render_to_string(
            "includes/message.html", context=base_context, request=self.request
        )

        response = HttpResponse(f"{message_html}{table_html}")
        response["HX-trigger"] = "success"
<<<<<<< HEAD
        return response


class OrganizationExchangeRateUpdateView(
    ExchangeRateUrlIdentifierMixin,
    OrganizationExchangeRateRequiredMixin,
    OrganizationRequiredMixin,
    UpdateFormMixin,
    BaseGetModalFormView,
    BaseUpdateView,
):
    model = OrganizationExchangeRate
    form_class = OrganizationExchangeRateUpdateForm
    modal_template_name = "currencies/components/update_modal.html"

    def get_queryset(self):
        return get_org_exchange_rates(organization=self.organization)

    def get_post_url(self):
        return reverse_lazy(
            "organization_exchange_rate_update",
            kwargs={
                "organization_id": self.organization.pk,
                "pk": self.exchange_rate.pk,
            },
        )

    def get_exchange_rate_level(self):
        return "organization"

    def get_modal_title(self):
        return "Update Exchange Rate"

    def form_valid(self, form):
        from .services import update_organization_exchange_rate

        try:
            update_organization_exchange_rate(
                organization=self.organization,
                organization_member=self.org_member,
                org_exchange_rate=self.exchange_rate,
                note=form.cleaned_data["note"],
            )
        except Exception as e:
            messages.error(self.request, f"Failed to update entry: {str(e)}")
            return self._render_htmx_error_response(form)

        messages.success(self.request, "Entry updated successfully")
        return self._render_htmx_success_response()

    def _render_htmx_success_response(self) -> HttpResponse:
        base_context = self.get_context_data()

        row_html = render_to_string(
            "currencies/partials/row.html", context=base_context, request=self.request
        )

        message_html = render_to_string(
            "includes/message.html", context=base_context, request=self.request
        )

        response = HttpResponse(f"{message_html}<table>{row_html}</table>")
        response["HX-trigger"] = "success"
        return response


class OrganizationExchangeRateDetailView(BaseDetailView):
    model = OrganizationExchangeRate
    template_name = "currencies/components/detail_modal.html"
    context_object_name = "exchange_rate"


class OrganizationExchangerateDeleteView(
    OrganizationExchangeRateRequiredMixin, OrganizationRequiredMixin, BaseDeleteView
):
    model = OrganizationExchangeRate

    def get_queryset(self):
        return get_org_exchange_rates(organization=self.organization)

    def form_valid(self, form):
        from .services import delete_organization_exchange_rate

        try:
            delete_organization_exchange_rate(
                organization=self.organization,
                organization_member=self.org_member,
                org_exchange_rate=self.exchange_rate,
            )
        except Exception as e:
            messages.error(self.request, f"Failed to delete entry: {str(e)}")
            return self._render_htmx_error_response(form)

        messages.success(self.request, "Entry deleted successfully")
        return self._render_htmx_success_response()

    def _render_htmx_success_response(self) -> HttpResponse:
        base_context = self.get_context_data()

        org_exchanage_rates = self.get_queryset()
        table_context = get_paginated_context(
            queryset=org_exchanage_rates,
            context=base_context,
            object_name="exchange_rates",
        )

        table_html = render_to_string(
            "currencies/partials/table.html",
            context=table_context,
            request=self.request,
        )
        message_html = render_to_string(
            "includes/message.html", context=base_context, request=self.request
        )

        response = HttpResponse(f"{message_html}{table_html}")
=======
>>>>>>> 75d12d4c
        return response<|MERGE_RESOLUTION|>--- conflicted
+++ resolved
@@ -1,6 +1,12 @@
 from django.contrib.auth.mixins import LoginRequiredMixin
 from django.views.generic import ListView
 from django.contrib.auth.decorators import login_required
+from django.urls import reverse_lazy
+from apps.organizations.models import (
+    Organization,
+    OrganizationMember,
+    OrganizationExchangeRate,
+)
 from django.urls import reverse_lazy
 from apps.organizations.models import (
     Organization,
@@ -13,17 +19,13 @@
     get_workspaces_count,
     get_teams_count,
     get_org_exchange_rates,
-<<<<<<< HEAD
+    get_org_exchange_rates,
 )
 from apps.organizations.forms import (
     OrganizationForm,
     OrganizationExchangeRateCreateForm,
     OrganizationExchangeRateUpdateForm,
 )
-=======
-)
-from apps.organizations.forms import OrganizationForm, OrganizationExchangeRateForm
->>>>>>> 75d12d4c
 from django.shortcuts import render
 from django.contrib import messages
 from apps.organizations.services import create_organization_with_owner
@@ -39,7 +41,6 @@
 from apps.organizations.services import update_organization_from_form
 from apps.workspaces.selectors import get_orgMember_by_user_id_and_organization_id
 from django_htmx.http import HttpResponseClientRedirect
-<<<<<<< HEAD
 from apps.core.views.crud_base_views import (
     BaseCreateView,
     BaseDeleteView,
@@ -53,12 +54,6 @@
     OrganizationExchangeRateRequiredMixin,
 )
 from apps.currencies.views.mixins import ExchangeRateUrlIdentifierMixin
-=======
-from apps.core.views.crud_base_views import BaseCreateView
-from apps.core.views.base_views import BaseGetModalFormView
-from apps.core.views.mixins import OrganizationRequiredMixin
-from apps.core.utils import get_paginated_context
->>>>>>> 75d12d4c
 
 
 # Create your views here.
@@ -245,10 +240,7 @@
             context=context,
             object_name="exchange_rates",
         )
-<<<<<<< HEAD
         context["url_identifier"] = "organization"
-=======
->>>>>>> 75d12d4c
 
         print(f"context: {context}")
 
@@ -369,7 +361,6 @@
 
 
 class OrganizationExchangeRateCreateView(
-<<<<<<< HEAD
     OrganizationRequiredMixin,
     ExchangeRateUrlIdentifierMixin,
     BaseGetModalFormView,
@@ -377,12 +368,6 @@
 ):
     model = OrganizationExchangeRate
     form_class = OrganizationExchangeRateCreateForm
-=======
-    OrganizationRequiredMixin, BaseGetModalFormView, BaseCreateView
-):
-    model = OrganizationExchangeRate
-    form_class = OrganizationExchangeRateForm
->>>>>>> 75d12d4c
     modal_template_name = "currencies/components/create_modal.html"
 
     def get_queryset(self):
@@ -391,22 +376,15 @@
     def get_post_url(self):
         return reverse_lazy(
             "organization_exchange_rate_create",
-<<<<<<< HEAD
             kwargs={"organization_id": self.organization.pk},
-=======
-            kwargs={"organization_id": self.kwargs["organization_id"]},
->>>>>>> 75d12d4c
         )
 
     def get_modal_title(self):
         return "Add Exchange Rate"
 
-<<<<<<< HEAD
     def get_exchange_rate_level(self):
         return "organization"
 
-=======
->>>>>>> 75d12d4c
     def form_valid(self, form):
         from .services import create_organization_exchange_rate
 
@@ -447,7 +425,6 @@
 
         response = HttpResponse(f"{message_html}{table_html}")
         response["HX-trigger"] = "success"
-<<<<<<< HEAD
         return response
 
 
@@ -564,6 +541,4 @@
         )
 
         response = HttpResponse(f"{message_html}{table_html}")
-=======
->>>>>>> 75d12d4c
         return response