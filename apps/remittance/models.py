import uuid

from django.db import models
from django.utils import timezone

from apps.core.models import baseModel
from apps.remittance.constants import RemittanceStatus
from apps.organizations.models import OrganizationMember
from apps.workspaces.models import WorkspaceTeam
from django.core.validators import MinValueValidator


class Remittance(baseModel):
    remittance_id = models.UUIDField(
        primary_key=True, default=uuid.uuid4, editable=False
    )
    workspace_team = models.OneToOneField(
        WorkspaceTeam,
        on_delete=models.CASCADE,
        related_name="remittance",
    )
    due_amount = models.DecimalField(
        max_digits=10, decimal_places=2, default=0.00, validators=[MinValueValidator(0)]
    )
    paid_amount = models.DecimalField(
        max_digits=10, decimal_places=2, default=0.00, validators=[MinValueValidator(0)]
    )
    status = models.CharField(
        max_length=20,
        choices=RemittanceStatus.choices,
        default=RemittanceStatus.PENDING,
    )
    confirmed_by = models.ForeignKey(
        OrganizationMember,
        on_delete=models.SET_NULL,
        null=True,
        blank=True,
        related_name="confirmed_remittances",
    )
    confirmed_at = models.DateTimeField(null=True, blank=True)
    paid_within_deadlines = models.BooleanField(default=True)
    is_overpaid = models.BooleanField(default=False)
    review_notes = models.TextField(blank=True, null=True)

    @property
    def workspace(self):
        """For backward compatibility and easier access to workspace."""
        return self.workspace_team.workspace

    class Meta:
        verbose_name = "remittance"
        verbose_name_plural = "remittances"
        ordering = ["-created_at"]
        indexes = [
            models.Index(fields=["status"]),
            models.Index(fields=["paid_within_deadlines"]),
        ]
        permissions = [
            ("review_remittance", "Can review and confirm remittances"),
            ("flag_remittance", "Can flag remittances"),
        ]

    def update_status(self):
        """
        Update remittance status based on paid and due amounts.
        """
<<<<<<< HEAD
        # Don't update status if it's already canceled
        if self.status == RemittanceStatus.CANCELED:
            return
            
        if self.paid_amount == 0.0:
=======
        if self.due_amount == 0:
>>>>>>> 9c32a493
            self.status = RemittanceStatus.PENDING
        elif self.paid_amount < self.due_amount:
            self.status = RemittanceStatus.PARTIAL
        else:
            self.status = RemittanceStatus.PAID
        print(f"Debugging status => {self.status}")

    def check_if_overdue(self):
        if (
            self.workspace_team.workspace.end_date < timezone.now().date()
            and self.status != RemittanceStatus.PAID
        ):
            if self.paid_within_deadlines:
                self.paid_within_deadlines = False

    def check_if_overpaid(self):
        self.is_overpaid = self.paid_amount > self.due_amount

    def __str__(self):
        return f"Remittance {self.remittance_id} - {self.workspace.title} (Status: {self.get_status_display()})"<|MERGE_RESOLUTION|>--- conflicted
+++ resolved
@@ -64,15 +64,12 @@
         """
         Update remittance status based on paid and due amounts.
         """
-<<<<<<< HEAD
+
         # Don't update status if it's already canceled
         if self.status == RemittanceStatus.CANCELED:
             return
             
         if self.paid_amount == 0.0:
-=======
-        if self.due_amount == 0:
->>>>>>> 9c32a493
             self.status = RemittanceStatus.PENDING
         elif self.paid_amount < self.due_amount:
             self.status = RemittanceStatus.PARTIAL
