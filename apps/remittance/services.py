--- conflicted
+++ resolved
@@ -11,26 +11,7 @@
 from apps.entries.models import Entry
 from apps.entries.constants import EntryType, EntryStatus
 from apps.entries.selectors import get_total_amount_of_entries
-<<<<<<< HEAD
-from apps.invitations.selectors import get_organization_member_by_user_and_organization
-
-
-def update_remittance_based_on_entry_status_change(
-    *, remittance: Remittance, due_amount=None, paid_amount=None
-):
-    print(f"Values to update with: {due_amount} | {paid_amount}")
-    remittance.due_amount = (
-        due_amount if due_amount is not None else remittance.due_amount
-    )
-    remittance.paid_amount = (
-        paid_amount if paid_amount is not None else remittance.paid_amount
-    )
-    print(f"Pre-Update Remittance: {remittance.due_amount} | {remittance.paid_amount}")
-    remittance.save(update_fields=["due_amount", "paid_amount"])
-    print(f"Post-Update Remittance: {remittance.due_amount} | {remittance.paid_amount}")
-=======
 from apps.workspaces.models import WorkspaceTeam
->>>>>>> 9c32a493
 
 
 def handle_remittance_update(*, updated_entry: Entry, update_due_amount: bool):
@@ -61,9 +42,6 @@
         )
 
 
-<<<<<<< HEAD
-def remittance_confirm_payment(*, remittance, user, skip_permissions=False):
-=======
 def process_due_amount(workspace_team: WorkspaceTeam, remittance: Remittance):
     # 1. Sum all APPROVED INCOME entries for this team
     income_total = get_total_amount_of_entries(
@@ -149,7 +127,6 @@
 
 
 def remittance_confirm_payment(*, remittance, user):
->>>>>>> 9c32a493
     """
     Confirms a remittance payment.
     """
