from django.shortcuts import render
from typing import Any
from django.views.generic import TemplateView
from apps.core.views.mixins import (
    OrganizationRequiredMixin,
    HtmxInvalidResponseMixin,
)
from django.db.models import Sum, F, DecimalField, ExpressionWrapper
from decimal import Decimal
from apps.workspaces.mixins.workspaces.mixins import WorkspaceFilteringMixin
from apps.entries.models import Entry
from apps.workspaces.models import Workspace, WorkspaceTeam
from apps.organizations.models import Organization
from apps.remittance.models import Remittance
from apps.entries.constants import EntryType, EntryStatus
from pprint import pprint
from apps.entries.selectors import get_total_amount_of_entries

class OverviewFinanceReportView(
    OrganizationRequiredMixin,
    HtmxInvalidResponseMixin,
    WorkspaceFilteringMixin,
    TemplateView,
):
    template_name = "reports/overview_finance_report_index.html"
    content_template_name = "reports/partials/overview_balance_sheet.html"
    
    def _get_workspace_team_context(self, workspace_team: WorkspaceTeam):
        team_income = get_total_amount_of_entries(
            entry_type=EntryType.INCOME, 
            entry_status=EntryStatus.APPROVED, 
            workspace_team=workspace_team
        )
        
        team_expense = get_total_amount_of_entries(
            entry_type=EntryType.DISBURSEMENT, 
            entry_status=EntryStatus.APPROVED, 
            workspace_team=workspace_team
        )

        net_income = team_income - team_expense
        due_amount = workspace_team.remittance.due_amount or Decimal("0.00")

        return {
            "title": workspace_team.team.title,
            "total_income": team_income,
            "total_expense": team_expense,
            "net_income": net_income,
            "remittance_rate": workspace_team.custom_remittance_rate,
            "org_share": due_amount,
        }
      
    def _get_workspace_context(self, workspace: Workspace):
        children_qs = workspace.workspace_teams.select_related("team").all()
        context_children = []
        # Totals for workspace
        total_income = Decimal("0.00")
        total_expense = Decimal("0.00")
        total_org_share = Decimal("0.00")

        for ws_team in children_qs:
            ws_team_context = self._get_workspace_team_context(ws_team)
            context_children.append(ws_team_context)
            total_income += ws_team_context["total_income"]
            total_expense += ws_team_context["total_expense"]
            total_org_share += ws_team_context["org_share"]

        workspace_expenses = get_total_amount_of_entries(
            entry_type=EntryType.WORKSPACE_EXP,
            entry_status=EntryStatus.APPROVED,
            workspace=workspace
        )

        return {
            "title": workspace.title,
            "total_income": total_income,
            "total_expense": total_expense,
            "net_income": total_income - total_expense,
            "org_share": total_org_share,
            "parent_lvl_total_expense": workspace_expenses,
            "final_net_profit": total_org_share - workspace_expenses,
            "context_children": context_children
        }
      
    def _get_organization_context(self, org: Organization):
        children_qs = self.organization.workspaces.all()
        context_children = []
        # Totals for workspace
        total_income = Decimal("0.00")
        total_expense = Decimal("0.00")
        total_org_share = Decimal("0.00")
        for ws in children_qs:
            ws_context = self._get_workspace_context(ws)
            context_children.append(ws_context)
            total_income += ws_context["total_income"]
            total_expense += ws_context["total_expense"]
            total_org_share += ws_context["final_net_profit"]
            #Turn this parent context format into child context format
            ws_context = {
                "title": ws_context["title"],
                "total_income": ws_context["total_income"],
                "total_expense": ws_context["total_expense"],
                "net_income": ws_context["net_income"],
                "parent_lvl_total_expense": ws_context["parent_lvl_total_expense"],
                "org_share": ws_context["final_net_profit"],
            }
        org_expenses = get_total_amount_of_entries(
            entry_type=EntryType.ORG_EXP,
            entry_status=EntryStatus.APPROVED,
            org=org
        )
        return {
            "title": org.title,
            "total_income": total_income,
            "total_expense": total_expense,
            "net_income": total_income - total_expense,
            "org_share": total_org_share,
            "parent_lvl_total_expense": org_expenses,
            "final_net_profit": total_org_share - org_expenses,
            "context_children": context_children
        }
      
    def get_context_data(self, **kwargs) -> dict[str, any]:
        workspace_filter = self.request.GET.get("workspace") or None

        base_context = super().get_context_data(**kwargs)
        base_context["view"] = "overview"
        base_context["workspace_filter"] = workspace_filter

        context_parent = None
        context_children = []

        # workspace_filter exists, Workspace Lvl Report
        try:
            if workspace_filter:
                workspace = Workspace.objects.get(pk=workspace_filter, organization=self.organization)
                if not workspace:
                    raise ValueError("Invalid workspace selected.")
                context_parent = self._get_workspace_context(workspace)
                context_children = context_parent.pop("context_children")
                context_parent["parent_expense_label"] = "Workspace Expenses"

            else:
                context_parent = self._get_organization_context(self.organization)
                context_children = context_parent.pop("context_children")
                context_parent["parent_expense_label"] = "Org Expenses"
        except Exception as e:
            print(f"An error occurred: {e}")

        base_context["context_parent"] = context_parent
        base_context["context_children"] = context_children
        print("=" * 100)
        pprint(base_context)
        print("=" * 100)
        return base_context

    def render_to_response(self, context, **response_kwargs):
        if self.request.htmx:
            return render(self.request, self.content_template_name, context)
        return super().render_to_response(context, **response_kwargs)
<<<<<<< HEAD
        
=======


>>>>>>> 8cb5cf5b
class RemittanceReportView(
    OrganizationRequiredMixin,
    HtmxInvalidResponseMixin,
    WorkspaceFilteringMixin,
    TemplateView,
):
    template_name = "reports/remittance_report_index.html"
    content_template_name = "reports/partials/remittance_balance_sheet.html"

    def get_context_data(self, **kwargs) -> dict[str, Any]:
        base_context = super().get_context_data(**kwargs)
        base_context["view"] = "remittance"
        return base_context

    def render_to_response(self, context, **response_kwargs):
        if self.request.htmx:
            return render(self.request, self.content_template_name, context)
        return super().render_to_response(context, **response_kwargs)


class EntryReportView(
    OrganizationRequiredMixin,
    HtmxInvalidResponseMixin,
    WorkspaceFilteringMixin,
    TemplateView,
):
    template_name = "reports/entry_report_index.html"
    content_template_name = "reports/partials/entry_balance_sheet.html"

    def get_context_data(self, **kwargs) -> dict[str, Any]:
        base_context = super().get_context_data(**kwargs)
        base_context["view"] = "entry"
        return base_context

    def render_to_response(self, context, **response_kwargs):
        if self.request.htmx:
            return render(self.request, self.content_template_name, context)
        return super().render_to_response(context, **response_kwargs)<|MERGE_RESOLUTION|>--- conflicted
+++ resolved
@@ -154,16 +154,12 @@
         print("=" * 100)
         return base_context
 
+
     def render_to_response(self, context, **response_kwargs):
         if self.request.htmx:
             return render(self.request, self.content_template_name, context)
         return super().render_to_response(context, **response_kwargs)
-<<<<<<< HEAD
         
-=======
-
-
->>>>>>> 8cb5cf5b
 class RemittanceReportView(
     OrganizationRequiredMixin,
     HtmxInvalidResponseMixin,
