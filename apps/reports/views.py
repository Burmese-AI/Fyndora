<<<<<<< HEAD
from typing import Any
=======
from decimal import Decimal
from pprint import pprint
from typing import Any

>>>>>>> 98fc00fe
from django.shortcuts import render
from django.views.generic import TemplateView

from apps.core.views.mixins import (
    HtmxInvalidResponseMixin,
    OrganizationRequiredMixin,
)
<<<<<<< HEAD
from decimal import Decimal
from apps.workspaces.mixins.workspaces.mixins import WorkspaceFilteringMixin
from apps.workspaces.models import Workspace, WorkspaceTeam
from apps.organizations.models import Organization
from apps.entries.constants import EntryType, EntryStatus
from apps.core.services.file_export_services import CsvExporter, PdfExporter
from pprint import pprint
from apps.entries.selectors import get_total_amount_of_entries
from .services import export_overview_finance_report
=======
from apps.entries.constants import EntryStatus, EntryType
from apps.entries.selectors import get_total_amount_of_entries
from apps.organizations.models import Organization
from apps.reports.selectors import EntrySelectors, RemittanceSelectors
from apps.workspaces.mixins.workspaces.mixins import WorkspaceFilteringMixin
from apps.workspaces.models import Workspace, WorkspaceTeam
>>>>>>> 98fc00fe


class OverviewFinanceReportView(
    OrganizationRequiredMixin,
    HtmxInvalidResponseMixin,
    WorkspaceFilteringMixin,
    TemplateView,
):
    template_name = "reports/overview_finance_report_index.html"
    content_template_name = "reports/partials/overview_balance_sheet.html"

    def _get_workspace_team_context(self, workspace_team: WorkspaceTeam):
        team_income = get_total_amount_of_entries(
            entry_type=EntryType.INCOME,
            entry_status=EntryStatus.APPROVED,
            workspace_team=workspace_team,
        )

        team_expense = get_total_amount_of_entries(
            entry_type=EntryType.DISBURSEMENT,
            entry_status=EntryStatus.APPROVED,
            workspace_team=workspace_team,
        )

        net_income = team_income - team_expense
        due_amount = workspace_team.remittance.due_amount or Decimal("0.00")

        return {
            "title": workspace_team.team.title,
            "total_income": round(team_income, 2),
            "total_expense": round(team_expense, 2),
            "net_income": round(net_income, 2),
            "remittance_rate": workspace_team.custom_remittance_rate,
            "org_share": round(due_amount, 2),
        }

    def _get_workspace_context(self, workspace: Workspace):
        children_qs = workspace.workspace_teams.select_related("team").all()
        context_children = []
        # Totals for workspace
        total_income = Decimal("0.00")
        total_expense = Decimal("0.00")
        total_org_share = Decimal("0.00")

        for ws_team in children_qs:
            ws_team_context = self._get_workspace_team_context(ws_team)
            context_children.append(ws_team_context)
            total_income += ws_team_context["total_income"]
            total_expense += ws_team_context["total_expense"]
            total_org_share += ws_team_context["org_share"]

        workspace_expenses = get_total_amount_of_entries(
            entry_type=EntryType.WORKSPACE_EXP,
            entry_status=EntryStatus.APPROVED,
            workspace=workspace,
        )

        return {
            "title": workspace.title,
<<<<<<< HEAD
            "total_income": round(total_income, 2),
            "total_expense": round(total_expense, 2),
            "net_income": round(total_income - total_expense, 2),
            "org_share": round(total_org_share, 2),
            "parent_lvl_total_expense": round(workspace_expenses, 2),
            "final_net_profit": round(total_org_share - workspace_expenses, 2),
=======
            "total_income": total_income,
            "total_expense": total_expense,
            "net_income": total_income - total_expense,
            "org_share": total_org_share,
            "parent_lvl_total_expense": workspace_expenses,
            "final_net_profit": total_org_share - workspace_expenses,
>>>>>>> 98fc00fe
            "context_children": context_children,
        }

    def _get_organization_context(self, org: Organization):
        children_qs = self.organization.workspaces.all()
        context_children = []
        # Totals for workspace
        total_income = Decimal("0.00")
        total_expense = Decimal("0.00")
        total_org_share = Decimal("0.00")
        for ws in children_qs:
            ws_context = self._get_workspace_context(ws)
            context_children.append(ws_context)
            total_income += ws_context["total_income"]
            total_expense += ws_context["total_expense"]
            total_org_share += ws_context["final_net_profit"]
            # Turn this parent context format into child context format
            ws_context = {
                "title": ws_context["title"],
                "total_income": ws_context["total_income"],
                "total_expense": ws_context["total_expense"],
                "net_income": ws_context["net_income"],
                "parent_lvl_total_expense": ws_context["parent_lvl_total_expense"],
                "org_share": ws_context["final_net_profit"],
            }
        org_expenses = get_total_amount_of_entries(
            entry_type=EntryType.ORG_EXP, entry_status=EntryStatus.APPROVED, org=org
        )
        return {
            "title": org.title,
<<<<<<< HEAD
            "total_income": round(total_income, 2),
            "total_expense": round(total_expense, 2),
            "net_income": round(total_income - total_expense, 2),
            "org_share": round(total_org_share, 2),
            "parent_lvl_total_expense": round(org_expenses, 2),
            "final_net_profit": round(total_org_share - org_expenses, 2),
=======
            "total_income": total_income,
            "total_expense": total_expense,
            "net_income": total_income - total_expense,
            "org_share": total_org_share,
            "parent_lvl_total_expense": org_expenses,
            "final_net_profit": total_org_share - org_expenses,
>>>>>>> 98fc00fe
            "context_children": context_children,
        }

    def get_context_data(self, **kwargs) -> dict[str, any]:
        workspace_filter = self.request.GET.get("workspace") or None

        base_context = super().get_context_data(**kwargs)
        base_context["view"] = "overview"
        base_context["workspace_filter"] = workspace_filter

        context_parent = None
        context_children = []

        # workspace_filter exists, Workspace Lvl Report
        try:
            if workspace_filter:
                workspace = Workspace.objects.get(
                    pk=workspace_filter, organization=self.organization
                )
                if not workspace:
                    raise ValueError("Invalid workspace selected.")
                context_parent = self._get_workspace_context(workspace)
                print(f">>> ws context_parent {context_parent}")
                context_children = context_parent.pop("context_children")
                context_parent["parent_expense_label"] = "Workspace Expenses"

            else:
                context_parent = self._get_organization_context(self.organization)
                print(f">>> org context_parent {context_parent}")
                context_children = context_parent.pop("context_children")
                context_parent["parent_expense_label"] = "Org Expenses"
        except Exception as e:
            print(f"An error occurred: {e}")

        base_context["context_parent"] = context_parent
        base_context["context_children"] = context_children
        print("=" * 100)
        pprint(base_context)
        print("=" * 100)
        return base_context

<<<<<<< HEAD
    def post(self, request, *args, **kwargs):
        export_format = (
            request.POST.get("format") or request.GET.get("format", "csv")
        ).lower()
        context = self.get_context_data(**kwargs)

        if export_format == "csv":
            return export_overview_finance_report(context, CsvExporter)
        elif export_format == "pdf":
            return export_overview_finance_report(context, PdfExporter)
        else:
            raise Http404(f"Unsupported export format: {export_format}")

=======
>>>>>>> 98fc00fe
    def render_to_response(self, context, **response_kwargs):
        if self.request.htmx:
            return render(self.request, self.content_template_name, context)
        return super().render_to_response(context, **response_kwargs)


class RemittanceReportView(
    OrganizationRequiredMixin,
    HtmxInvalidResponseMixin,
    WorkspaceFilteringMixin,
    TemplateView,
):
    template_name = "reports/remittance_report_index.html"
    content_template_name = "reports/partials/remittance_balance_sheet.html"

    def get_context_data(self, **kwargs) -> dict[str, Any]:
        workspace_filter = self.request.GET.get("workspace") or None

        base_context = super().get_context_data(**kwargs)
        base_context["view"] = "remittance"
        base_context["workspace_filter"] = workspace_filter

        # Get remittance statistics
        remittance_stats = RemittanceSelectors.get_summary_stats(
            organization_id=self.organization.pk, workspace_id=workspace_filter
        )

        # Calculate payment progress percentage
        total_due = remittance_stats["total_due"]
        total_paid = remittance_stats["total_paid"]
        payment_progress = 0
        if total_due > 0:
            payment_progress = round((total_paid / total_due) * 100, 1)

        base_context.update(
            {
                "total_due": total_due,
                "total_paid": total_paid,
                "overdue_amount": remittance_stats["overdue_amount"],
                "remaining_due": remittance_stats["remaining_due"],
                "payment_progress": payment_progress,
            }
        )

        return base_context

    def render_to_response(self, context, **response_kwargs):
        if self.request.htmx:
            return render(self.request, self.content_template_name, context)
        return super().render_to_response(context, **response_kwargs)


class EntryReportView(
    OrganizationRequiredMixin,
    HtmxInvalidResponseMixin,
    WorkspaceFilteringMixin,
    TemplateView,
):
    template_name = "reports/entry_report_index.html"
    content_template_name = "reports/partials/entry_balance_sheet.html"

    def get_context_data(self, **kwargs) -> dict[str, Any]:
        workspace_filter = self.request.GET.get("workspace") or None

        base_context = super().get_context_data(**kwargs)
        base_context["view"] = "entry"
        base_context["workspace_filter"] = workspace_filter

        # Get entry statistics
        entry_stats = EntrySelectors.get_summary_stats(
            organization_id=self.organization.pk, workspace_id=workspace_filter
        )

        base_context.update(
            {
                "total_entries": entry_stats["total_entries"],
                "pending_entries": entry_stats["pending_entries"],
                "approved_entries": entry_stats["approved_entries"],
                "rejected_entries": entry_stats["rejected_entries"],
            }
        )

        return base_context

    def render_to_response(self, context, **response_kwargs):
        if self.request.htmx:
            return render(self.request, self.content_template_name, context)
        return super().render_to_response(context, **response_kwargs)<|MERGE_RESOLUTION|>--- conflicted
+++ resolved
@@ -1,11 +1,7 @@
-<<<<<<< HEAD
-from typing import Any
-=======
 from decimal import Decimal
 from pprint import pprint
 from typing import Any
 
->>>>>>> 98fc00fe
 from django.shortcuts import render
 from django.views.generic import TemplateView
 
@@ -13,25 +9,14 @@
     HtmxInvalidResponseMixin,
     OrganizationRequiredMixin,
 )
-<<<<<<< HEAD
-from decimal import Decimal
 from apps.workspaces.mixins.workspaces.mixins import WorkspaceFilteringMixin
 from apps.workspaces.models import Workspace, WorkspaceTeam
 from apps.organizations.models import Organization
 from apps.entries.constants import EntryType, EntryStatus
+from apps.entries.selectors import get_total_amount_of_entries
 from apps.core.services.file_export_services import CsvExporter, PdfExporter
-from pprint import pprint
-from apps.entries.selectors import get_total_amount_of_entries
 from .services import export_overview_finance_report
-=======
-from apps.entries.constants import EntryStatus, EntryType
-from apps.entries.selectors import get_total_amount_of_entries
-from apps.organizations.models import Organization
 from apps.reports.selectors import EntrySelectors, RemittanceSelectors
-from apps.workspaces.mixins.workspaces.mixins import WorkspaceFilteringMixin
-from apps.workspaces.models import Workspace, WorkspaceTeam
->>>>>>> 98fc00fe
-
 
 class OverviewFinanceReportView(
     OrganizationRequiredMixin,
@@ -90,21 +75,12 @@
 
         return {
             "title": workspace.title,
-<<<<<<< HEAD
             "total_income": round(total_income, 2),
             "total_expense": round(total_expense, 2),
             "net_income": round(total_income - total_expense, 2),
             "org_share": round(total_org_share, 2),
             "parent_lvl_total_expense": round(workspace_expenses, 2),
             "final_net_profit": round(total_org_share - workspace_expenses, 2),
-=======
-            "total_income": total_income,
-            "total_expense": total_expense,
-            "net_income": total_income - total_expense,
-            "org_share": total_org_share,
-            "parent_lvl_total_expense": workspace_expenses,
-            "final_net_profit": total_org_share - workspace_expenses,
->>>>>>> 98fc00fe
             "context_children": context_children,
         }
 
@@ -135,21 +111,12 @@
         )
         return {
             "title": org.title,
-<<<<<<< HEAD
             "total_income": round(total_income, 2),
             "total_expense": round(total_expense, 2),
             "net_income": round(total_income - total_expense, 2),
             "org_share": round(total_org_share, 2),
             "parent_lvl_total_expense": round(org_expenses, 2),
             "final_net_profit": round(total_org_share - org_expenses, 2),
-=======
-            "total_income": total_income,
-            "total_expense": total_expense,
-            "net_income": total_income - total_expense,
-            "org_share": total_org_share,
-            "parent_lvl_total_expense": org_expenses,
-            "final_net_profit": total_org_share - org_expenses,
->>>>>>> 98fc00fe
             "context_children": context_children,
         }
 
@@ -191,7 +158,6 @@
         print("=" * 100)
         return base_context
 
-<<<<<<< HEAD
     def post(self, request, *args, **kwargs):
         export_format = (
             request.POST.get("format") or request.GET.get("format", "csv")
@@ -205,8 +171,7 @@
         else:
             raise Http404(f"Unsupported export format: {export_format}")
 
-=======
->>>>>>> 98fc00fe
+
     def render_to_response(self, context, **response_kwargs):
         if self.request.htmx:
             return render(self.request, self.content_template_name, context)
