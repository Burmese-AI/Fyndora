from django.shortcuts import render
from apps.core.services.organizations import get_organization_by_id
from django.shortcuts import redirect
from django.contrib import messages
from django_htmx.http import HttpResponseClientRedirect
from apps.workspaces.models import WorkspaceTeam
from apps.teams.forms import TeamForm
from apps.teams.selectors import get_teams_by_organization_id, get_team_by_id
from apps.teams.services import create_team_from_form
from django.template.loader import render_to_string
from django.http import HttpResponse
<<<<<<< HEAD
from apps.teams.models import TeamMember    
=======
>>>>>>> c6b86b32

# Create your views here.
def teams_view(request, organization_id):
    try:
        teams = get_teams_by_organization_id(organization_id)
        attached_workspaces = []  # Initialize the variable
        for team in teams:
            attached_workspaces = WorkspaceTeam.objects.filter(team_id=team.team_id)
            team.attached_workspaces = attached_workspaces
        organization = get_organization_by_id(organization_id)
        context = {
            "teams": teams,
            "organization": organization,
        }
        return render(request, "teams/index.html", context)
    except Exception as e:
        messages.error(request, f"An unexpected error occurred: {str(e)}")
        return HttpResponseClientRedirect(f"/{organization_id}/teams/")


def create_team_view(request, organization_id):
    try:
        organization = get_organization_by_id(organization_id)
        if request.method == "POST":
            form = TeamForm(request.POST, organization=organization)
            if form.is_valid():
                create_team_from_form(form, organization=organization)
                messages.success(request, "Team created successfully.")
                if request.headers.get("HX-Request"):
                    teams = get_teams_by_organization_id(organization_id)
                    attached_workspaces = []  # Initialize the variable
                    for team in teams:
                        attached_workspaces = WorkspaceTeam.objects.filter(
                            team_id=team.team_id
                        )
                        team.attached_workspaces = attached_workspaces
                    context = {
                        "teams": teams,
                        "organization": organization,
                        "is_oob": True,
                    }
                    team_display_html = render_to_string(
                        "teams/partials/teams_display.html",
                        context=context,
                        request=request,
                    )
                    message_html = render_to_string(
                        "includes/message.html", context=context, request=request
                    )
                    response = HttpResponse(f"{message_html} {team_display_html}")
                    response["HX-trigger"] = "success"
                    return response
                return HttpResponseClientRedirect(f"/{organization_id}/teams/")
            else:
                messages.error(request, "Invalid form data.")
                context = {"form": form, "is_oob": True}
                message_html = render_to_string(
                        "includes/message.html", context=context, request=request
                    )
                modal_html = render_to_string(
                        "teams/partials/create_team_form.html",
                        context=context,
                        request=request,
                    )
                return HttpResponse(f"{message_html} {modal_html}")
        else:
            form = TeamForm(organization=organization)
            context = {
                "form": form,
                "organization": organization,
            }
            return render(request, "teams/partials/create_team_form.html", context)
    except Exception as e:
        print(e)
        messages.error(request, f"An unexpected error occurred: {str(e)}")
        return HttpResponseClientRedirect(f"/{organization_id}/teams/")


def get_team_members_view(request, organization_id, team_id):
    try:
        # Get the team and organization for context
        team = get_team_by_id(team_id)
        organization = get_organization_by_id(organization_id)
        team_members = TeamMember.objects.filter(team=team)
        
        context = {
            "team": team,
            "organization": organization,
            "team_members": team_members,
        }
        return render(request, "teams/teamMembers_index.html", context)
    except Exception as e:
        messages.error(request, f"An unexpected error occurred: {str(e)}")
        return HttpResponseClientRedirect(f"/{organization_id}/teams/")<|MERGE_RESOLUTION|>--- conflicted
+++ resolved
@@ -9,10 +9,6 @@
 from apps.teams.services import create_team_from_form
 from django.template.loader import render_to_string
 from django.http import HttpResponse
-<<<<<<< HEAD
-from apps.teams.models import TeamMember    
-=======
->>>>>>> c6b86b32
 
 # Create your views here.
 def teams_view(request, organization_id):
