--- conflicted
+++ resolved
@@ -215,28 +215,6 @@
             old_remittance_rate = workspace.remittance_rate
             try:
                 if form.is_valid():
-<<<<<<< HEAD
-                    update_workspace_from_form(
-                        form=form,
-                        workspace=workspace,
-                        previous_workspace_admin=previous_workspace_admin,
-                        previous_operations_reviewer=previous_operations_reviewer,
-                        user=request.user,
-                    )
-                    print(form.cleaned_data["remittance_rate"])
-
-                    # If remittance rate is changed, update all due amounts of workspace teams' remitances
-                    if old_remittance_rate != form.cleaned_data["remittance_rate"]:
-                        print("Remittance Rate Changed")
-                        # Get All Workspace Teams
-                        workspace_teams = workspace.joined_teams.all()
-                        print(f"Workspace Teams: {workspace_teams}")
-                        # Update Remittance Due Amount of Each Team's Remittance
-                        for workspace_team in workspace_teams:
-                            remittance = workspace_team.remittance
-                            remittance.new_due_amount = calculate_due_amount(
-                                workspace_team=workspace_team
-=======
                     with transaction.atomic():
                         # Update Workspace
                         update_workspace_from_form(
@@ -251,7 +229,6 @@
                             print("Triggered due to the rate changes")
                             synced_workspace_teams = workspace.joined_teams.filter(
                                 syned_with_workspace_remittance_rate=True
->>>>>>> 627261f5
                             )
                             remittances_to_update = []
                             for workspace_team in synced_workspace_teams:
