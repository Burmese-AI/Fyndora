[project]
name = "fyndora"
version = "0.1.0"
description = "specialized finance and compliance system designed to support decentralized fundraising networks"
readme = "README.md"
requires-python = ">=3.13"
dependencies = [
    "django>=5.2.1",
    "django-allauth>=65.9.0",
    "django-environ>=0.12.0",
    "django-htmx>=1.23.0",
    "django-redis>=5.4.0",
    "faker>=37.3.0",
    "psycopg2-binary>=2.9.10",
    "ruff>=0.11.11",
    "pytest-django>=4.11.1",
    "django-cleanup>=9.0.0",
    "millify>=0.1.1",
    "django-guardian>=3.0.0",
<<<<<<< HEAD
    "yagmail[all]>=0.15.293",
    "celery[redis]>=5.5.3",
=======
    "django-extensions>=4.1",
>>>>>>> 2f2c61b9
]

[dependency-groups]
dev = [
    "django-debug-toolbar>=5.2.0",
]
prod = [
    "gunicorn>=23.0.0",
]
test = [
    "pytest>=8.0.0",
    "pytest-django>=4.9.0",
    "pytest-cov>=5.0.0",
    "pytest-mock>=3.12.0",
    "factory-boy>=3.3.0",
]

[tool.pytest.ini_options]
DJANGO_SETTINGS_MODULE = "config.settings_test"
python_files = ["tests.py", "test_*.py", "*_tests.py"]
python_classes = ["Test*"]
python_functions = ["test_*"]
addopts = [
    "--tb=short",
    "--strict-markers",
    "--cov=apps",
    "--cov-report=html",
    "--cov-report=term-missing",
    "--cov-fail-under=85",
]
markers = [
    "unit: Unit tests for models, utilities, and business logic",
    "integration: Integration tests for workflows and API endpoints", 
    "system: System tests for end-to-end functionality",
    "performance: Performance tests for load and stress testing",
    "slow: Slow running tests",
]
testpaths = ["tests"]<|MERGE_RESOLUTION|>--- conflicted
+++ resolved
@@ -17,12 +17,9 @@
     "django-cleanup>=9.0.0",
     "millify>=0.1.1",
     "django-guardian>=3.0.0",
-<<<<<<< HEAD
     "yagmail[all]>=0.15.293",
     "celery[redis]>=5.5.3",
-=======
     "django-extensions>=4.1",
->>>>>>> 2f2c61b9
 ]
 
 [dependency-groups]
