[project]
name = "fyndora"
version = "0.1.0"
description = "specialized finance and compliance system designed to support decentralized fundraising networks"
readme = "README.md"
requires-python = ">=3.13"
dependencies = [
    "django>=5.2.1",
    "django-allauth>=65.9.0",
    "django-environ>=0.12.0",
    "django-htmx>=1.23.0",
    "django-redis>=5.4.0",
    "faker>=37.3.0",
    "psycopg2-binary>=2.9.10",
    "ruff>=0.11.11",
    "pytest-django>=4.11.1",
    "django-cleanup>=9.0.0",
    "millify>=0.1.1",
<<<<<<< HEAD
=======
    "django-guardian>=3.0.0",
>>>>>>> 8cd4e350
]

[dependency-groups]
dev = [
    "django-debug-toolbar>=5.2.0",
]
prod = [
    "gunicorn>=23.0.0",
]
test = [
    "pytest>=8.0.0",
    "pytest-django>=4.9.0",
    "pytest-cov>=5.0.0",
    "pytest-mock>=3.12.0",
    "factory-boy>=3.3.0",
]

[tool.pytest.ini_options]
DJANGO_SETTINGS_MODULE = "config.settings_test"
python_files = ["tests.py", "test_*.py", "*_tests.py"]
python_classes = ["Test*"]
python_functions = ["test_*"]
addopts = [
    "--tb=short",
    "--strict-markers",
    "--cov=apps",
    "--cov-report=html",
    "--cov-report=term-missing",
    "--cov-fail-under=85",
]
markers = [
    "unit: Unit tests for models, utilities, and business logic",
    "integration: Integration tests for workflows and API endpoints", 
    "system: System tests for end-to-end functionality",
    "performance: Performance tests for load and stress testing",
    "slow: Slow running tests",
]
testpaths = ["tests"]<|MERGE_RESOLUTION|>--- conflicted
+++ resolved
@@ -16,10 +16,7 @@
     "pytest-django>=4.11.1",
     "django-cleanup>=9.0.0",
     "millify>=0.1.1",
-<<<<<<< HEAD
-=======
     "django-guardian>=3.0.0",
->>>>>>> 8cd4e350
 ]
 
 [dependency-groups]
