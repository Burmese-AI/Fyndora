<<<<<<< HEAD
<div 
  {% if is_oob %}hx-swap-oob="true"{% endif %}
  id="messages"
  class="fixed top-4 left-1/2 transform -translate-x-1/2 z-50 w-full max-w-xl"
>
  {% for message in messages %}
    <div
      x-data="{ show: true }"
      x-show="show"
      x-transition
      class="flex items-center justify-between gap-4 relative px-6 py-4 mb-4 rounded-xl shadow
        {% if 'success' in message.tags %}bg-green-100 text-green-800 border border-green-300
        {% elif 'error' in message.tags %}bg-red-100 text-red-800 border border-red-300
        {% elif 'warning' in message.tags %}bg-yellow-100 text-yellow-800 border border-yellow-300
        {% else %}bg-blue-100 text-blue-800 border border-blue-300
        {% endif %}"
      role="alert"
    >
      <span>{{ message }}</span>
      <button
        @click="show = false"
        class="text-xl font-bold text-inherit hover:text-black focus:outline-none"
        aria-label="Close"
      >&times;</button>
    </div>
  {% endfor %}
</div>

=======
{% if messages %}
  <div class="fixed top-4 left-1/2 transform -translate-x-1/2 z-50 w-full max-w-xl">
    {% for message in messages %}
      <div
        x-data="{ show: true }"
        x-show="show"
        x-init="setTimeout(() => show = false, 3000)"
        x-transition
        class="flex items-center justify-between gap-4 relative px-6 py-4 mb-4 rounded-xl shadow
          {% if 'success' in message.tags %}bg-green-100 text-green-800 border border-green-300
          {% elif 'error' in message.tags %}bg-red-100 text-red-800 border border-red-300
          {% elif 'warning' in message.tags %}bg-yellow-100 text-yellow-800 border border-yellow-300
          {% else %}bg-blue-100 text-blue-800 border border-blue-300
          {% endif %}"
        role="alert"
      >
        <span>{{ message }}</span>
        <button
          @click="show = false"
          class="text-xl font-bold text-inherit hover:text-black focus:outline-none"
          aria-label="Close"
        >&times;</button>
      </div>
    {% endfor %}
  </div>
{% endif %}

>>>>>>> 263314dc
<|MERGE_RESOLUTION|>--- conflicted
+++ resolved
@@ -1,58 +1,27 @@
-<<<<<<< HEAD
-<div 
-  {% if is_oob %}hx-swap-oob="true"{% endif %}
-  id="messages"
-  class="fixed top-4 left-1/2 transform -translate-x-1/2 z-50 w-full max-w-xl"
->
-  {% for message in messages %}
-    <div
-      x-data="{ show: true }"
-      x-show="show"
-      x-transition
-      class="flex items-center justify-between gap-4 relative px-6 py-4 mb-4 rounded-xl shadow
-        {% if 'success' in message.tags %}bg-green-100 text-green-800 border border-green-300
-        {% elif 'error' in message.tags %}bg-red-100 text-red-800 border border-red-300
-        {% elif 'warning' in message.tags %}bg-yellow-100 text-yellow-800 border border-yellow-300
-        {% else %}bg-blue-100 text-blue-800 border border-blue-300
-        {% endif %}"
-      role="alert"
-    >
-      <span>{{ message }}</span>
-      <button
-        @click="show = false"
-        class="text-xl font-bold text-inherit hover:text-black focus:outline-none"
-        aria-label="Close"
-      >&times;</button>
-    </div>
-  {% endfor %}
-</div>
-
-=======
-{% if messages %}
-  <div class="fixed top-4 left-1/2 transform -translate-x-1/2 z-50 w-full max-w-xl">
-    {% for message in messages %}
-      <div
-        x-data="{ show: true }"
-        x-show="show"
-        x-init="setTimeout(() => show = false, 3000)"
-        x-transition
-        class="flex items-center justify-between gap-4 relative px-6 py-4 mb-4 rounded-xl shadow
-          {% if 'success' in message.tags %}bg-green-100 text-green-800 border border-green-300
-          {% elif 'error' in message.tags %}bg-red-100 text-red-800 border border-red-300
-          {% elif 'warning' in message.tags %}bg-yellow-100 text-yellow-800 border border-yellow-300
-          {% else %}bg-blue-100 text-blue-800 border border-blue-300
-          {% endif %}"
-        role="alert"
-      >
-        <span>{{ message }}</span>
-        <button
-          @click="show = false"
-          class="text-xl font-bold text-inherit hover:text-black focus:outline-none"
-          aria-label="Close"
-        >&times;</button>
-      </div>
-    {% endfor %}
-  </div>
-{% endif %}
-
->>>>>>> 263314dc
+<div 
+  {% if is_oob %}hx-swap-oob="true"{% endif %}
+  id="messages"
+  class="fixed top-4 left-1/2 transform -translate-x-1/2 z-50 w-full max-w-xl"
+>
+  {% for message in messages %}
+    <div
+      x-data="{ show: true }"
+      x-show="show"
+      x-transition
+      class="flex items-center justify-between gap-4 relative px-6 py-4 mb-4 rounded-xl shadow
+        {% if 'success' in message.tags %}bg-green-100 text-green-800 border border-green-300
+        {% elif 'error' in message.tags %}bg-red-100 text-red-800 border border-red-300
+        {% elif 'warning' in message.tags %}bg-yellow-100 text-yellow-800 border border-yellow-300
+        {% else %}bg-blue-100 text-blue-800 border border-blue-300
+        {% endif %}"
+      role="alert"
+    >
+      <span>{{ message }}</span>
+      <button
+        @click="show = false"
+        class="text-xl font-bold text-inherit hover:text-black focus:outline-none"
+        aria-label="Close"
+      >&times;</button>
+    </div>
+  {% endfor %}
+</div>